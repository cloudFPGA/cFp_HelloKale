-- *****************************************************************************
-- *
-- *                             cloudFPGA
-- *            All rights reserved -- Property of IBM
-- *
-- *----------------------------------------------------------------------------
-- *
-- * Title : Role for the bring-up of the FMKU2595 when equipped with a XCKU060.
-- *
-- * File    : Role.vhdl
-- *
-- * Created : Feb 2018
-- * Authors : Francois Abel <fab@zurich.ibm.com>
-- *           Beat Weiss <wei@zurich.ibm.com>
-- *           Burkhard Ringlein <ngl@zurich.ibm.com>
-- *
-- * Devices : xcku060-ffva1156-2-i
-- * Tools   : Vivado v2016.4, 2017.4 (64-bit)
-- * Depends : None
-- *
-- * Description : In cloudFPGA, the user application is referred to as a 'ROLE'    
-- *    and is integrated along with a 'SHELL' that abstracts the HW components
-- *    of the FPGA module. 
<<<<<<< HEAD
-- *    The current ROLE implements a set of TCP, UDP and DDR4 tests for the  
-- *    bring-up of the FPGA module FMKU60. This ROLE is typically paired with
-- *    SHELL 'Kale' by the cloudFPGA project 'cFp_BringUp'.
=======
-- *    The current module contains the boot Flash application of the FPGA card
-- *    that is specified here as a 'ROLE'. Such a role is referred to as a
-- *    "superuser" role because it cannot be instantiated by a non-priviledged
-- *    cloudFPGA user. 
-- *
-- *    As the name of the entity indicates, this ROLE implements the following
-- *    interfaces with the SHELL:
-- *      - one UDP port interface (based on the AXI4-Stream interface), 
-- *      - one TCP port interface (based on the AXI4-Stream interface),
-- *      - two Memory Port interfaces (the first based on the MM2S and S2MM AXI4-Stream
-- *        interfaces described in PG022-AXI-DataMover; the second is an AXI4 Full).
-- *
-- * Parameters: None.
-- *
-- * Comments:
-- *  [FIXME] - Why is 'sROL_Shl_Nts0_Udp_Axis_tdata[63:0]' only active every 
-- *            second clock cycle?
>>>>>>> 5df42f14
-- *
-- *****************************************************************************

--******************************************************************************
--**  CONTEXT CLAUSE  **  FMKU60 ROLE(Flash)
--******************************************************************************
library IEEE;
use     IEEE.std_logic_1164.all;
use     IEEE.numeric_std.all;

library UNISIM; 
use     UNISIM.vcomponents.all;

--******************************************************************************
--**  ENTITY  **  FMKU60 ROLE
--******************************************************************************

entity Role_Kale is
  port (

    --------------------------------------------------------
    -- SHELL / Clock, Reset and Enable Interface
    --------------------------------------------------------
    piSHL_156_25Clk                     : in    std_ulogic;
    piSHL_156_25Rst                     : in    std_ulogic;
    
    ------------------------------------------------------
    -- SHELL / Nts / Udp / Tx Data Interfaces (.i.e SHELL-->ROLE)
    ------------------------------------------------------
    ---- Axi4-Stream UDP Data ----------------
    siSHL_Nts_Udp_Data_tdata            : in    std_ulogic_vector( 63 downto 0);
    siSHL_Nts_Udp_Data_tkeep            : in    std_ulogic_vector(  7 downto 0);
    siSHL_Nts_Udp_Data_tlast            : in    std_ulogic;
    siSHL_Nts_Udp_Data_tvalid           : in    std_ulogic;  
    siSHL_Nts_Udp_Data_tready           : out   std_ulogic;
    ---- Axi4-Stream UDP Metadata ------------
    siSHL_Nts_Udp_Meta_tdata            : in    std_ulogic_vector( 95 downto 0);
    siSHL_Nts_Udp_Meta_tvalid           : in    std_ulogic;
    siSHL_Nts_Udp_Meta_tready           : out   std_ulogic;
        
    ------------------------------------------------------
    -- SHELL / Nts / Udp / Rx Data Interfaces (.i.e ROLE-->SHELL)
    ------------------------------------------------------
    ---- Axi4-Stream UDP Data ---------------
    soSHL_Nts_Udp_Data_tdata            : out   std_ulogic_vector( 63 downto 0);
    soSHL_Nts_Udp_Data_tkeep            : out   std_ulogic_vector(  7 downto 0);
    soSHL_Nts_Udp_Data_tlast            : out   std_ulogic;
    soSHL_Nts_Udp_Data_tvalid           : out   std_ulogic;
    soSHL_Nts_Udp_Data_tready           : in    std_ulogic;
    ---- Axi4-Stream UDP Meta ---------------
    soSHL_Nts_Udp_Meta_tdata            : out   std_ulogic_vector( 95 downto 0);
    soSHL_Nts_Udp_Meta_tvalid           : out   std_ulogic;
    soSHL_Nts_Udp_Meta_tready           : in    std_ulogic;
    ---- Axi4-Stream UDP Data Length ---------
    soSHL_Nts_Udp_DLen_tdata            : out   std_ulogic_vector( 15 downto 0);
    soSHL_Nts_Udp_DLen_tvalid           : out   std_ulogic;
    soSHL_Nts_Udp_DLen_tready           : in    std_ulogic;
    
    ------------------------------------------------------
    -- SHELL / Nts/ Udp / Rx Ctrl Interfaces (.i.e ROLE<-->SHELL)
    ------------------------------------------------------
    ---- Axi4-Stream UDP Listen Request -----
    soSHL_Nts_Udp_LsnReq_tdata          : out   std_ulogic_vector( 15 downto 0);
    soSHL_Nts_Udp_LsnReq_tvalid         : out   std_ulogic;           
    soSHL_Nts_Udp_LsnReq_tready         : in    std_ulogic;           
    ---- Axi4-Stream UDP Listen Reply --------
    siSHL_Nts_Udp_LsnRep_tdata          : in    std_ulogic_vector(  7 downto 0);
    siSHL_Nts_Udp_LsnRep_tvalid         : in    std_ulogic;   
    siSHL_Nts_Udp_LsnRep_tready         : out   std_ulogic;
    ---- Axi4-Stream UDP Close Request ------
    soSHL_Nts_Udp_ClsReq_tdata          : out   std_ulogic_vector( 15 downto 0); 
    soSHL_Nts_Udp_ClsReq_tvalid         : out   std_ulogic;   
    soSHL_Nts_Udp_ClsReq_tready         : in    std_ulogic;
    ---- Axi4-Stream UDP Close Reply --------
    siSHL_Nts_Udp_ClsRep_tdata          : in    std_ulogic_vector(  7 downto 0);
    siSHL_Nts_Udp_ClsRep_tvalid         : in    std_ulogic;   
    siSHL_Nts_Udp_ClsRep_tready         : out   std_ulogic;
    
    ------------------------------------------------------
    -- SHELL / Nts / Tcp / Tx Data Interfaces (.i.e ROLE-->SHELL)
    ------------------------------------------------------
    ---- Axi4-Stream TCP Data ---------------
    soSHL_Nts_Tcp_Data_tdata            : out   std_ulogic_vector( 63 downto 0);
    soSHL_Nts_Tcp_Data_tkeep            : out   std_ulogic_vector(  7 downto 0);
    soSHL_Nts_Tcp_Data_tlast            : out   std_ulogic;
    soSHL_Nts_Tcp_Data_tvalid           : out   std_ulogic;
    soSHL_Nts_Tcp_Data_tready           : in    std_ulogic;
    ---- Axi4-Stream TCP Metadata -----------
    soSHL_Nts_Tcp_Meta_tdata            : out   std_ulogic_vector( 15 downto 0);
    soSHL_Nts_Tcp_Meta_tvalid           : out   std_ulogic;
    soSHL_Nts_Tcp_Meta_tready           : in    std_ulogic;
    ---- Axi4-Stream TCP Data Status --------
    siSHL_Nts_Tcp_DSts_tdata            : in    std_ulogic_vector( 23 downto 0);
    siSHL_Nts_Tcp_DSts_tvalid           : in    std_ulogic;
    siSHL_Nts_Tcp_DSts_tready           : out   std_ulogic;

    --------------------------------------------------------
    -- SHELL / Nts / Tcp / Rx Data Interfaces  (.i.e SHELL-->ROLE)
    --------------------------------------------------------
    ---- Axi4-Stream TCP Data -----------------
    siSHL_Nts_Tcp_Data_tdata            : in    std_ulogic_vector( 63 downto 0);
    siSHL_Nts_Tcp_Data_tkeep            : in    std_ulogic_vector(  7 downto 0);
    siSHL_Nts_Tcp_Data_tlast            : in    std_ulogic;
    siSHL_Nts_Tcp_Data_tvalid           : in    std_ulogic;
    siSHL_Nts_Tcp_Data_tready           : out   std_ulogic;
    ----  Axi4-Stream TCP Metadata ------------
    siSHL_Nts_Tcp_Meta_tdata            : in    std_ulogic_vector( 15 downto 0);
    siSHL_Nts_Tcp_Meta_tvalid           : in    std_ulogic;
    siSHL_Nts_Tcp_Meta_tready           : out   std_ulogic;
    ----  Axi4-Stream TCP Data Notification ---
    siSHL_Nts_Tcp_Notif_tdata           : in    std_ulogic_vector(7+96 downto 0);
    siSHL_Nts_Tcp_Notif_tvalid          : in    std_ulogic;
    siSHL_Nts_Tcp_Notif_tready          : out   std_ulogic;
    ----  Axi4-Stream TCP Data Request --------
    soSHL_Nts_Tcp_DReq_tdata            : out   std_ulogic_vector( 31 downto 0); 
    soSHL_Nts_Tcp_DReq_tvalid           : out   std_ulogic;       
    soSHL_Nts_Tcp_DReq_tready           : in    std_ulogic;

    ------------------------------------------------------
    -- SHELL / Nts / Tcp / TxP Ctlr Interfaces (.i.e ROLE<-->SHELL)
    ------------------------------------------------------
    ---- Axi4-Stream TCP Open Session Request
    soSHL_Nts_Tcp_OpnReq_tdata          : out   std_ulogic_vector( 47 downto 0);  
    soSHL_Nts_Tcp_OpnReq_tvalid         : out   std_ulogic;
    soSHL_Nts_Tcp_OpnReq_tready         : in    std_ulogic;
    ---- Axi4-Stream TCP Open Session Reply
    siSHL_Nts_Tcp_OpnRep_tdata          : in    std_ulogic_vector( 23 downto 0); 
    siSHL_Nts_Tcp_OpnRep_tvalid         : in    std_ulogic;
    siSHL_Nts_Tcp_OpnRep_tready         : out   std_ulogic;
    ---- Axi4-Stream TCP Close Request ------
    soSHL_Nts_Tcp_ClsReq_tdata          : out   std_ulogic_vector( 15 downto 0);  
    soSHL_Nts_Tcp_ClsReq_tvalid         : out   std_ulogic;
    soSHL_Nts_Tcp_ClsReq_tready         : in    std_ulogic;

    ------------------------------------------------------
    -- SHELL / Nts / Tcp / Rx Ctlr Interfaces (.i.e SHELL-->ROLE)
    ------------------------------------------------------
    ---- Axi4-Stream TCP Listen Request ----
    soSHL_Nts_Tcp_LsnReq_tdata          : out   std_ulogic_vector( 15 downto 0);  
    soSHL_Nts_Tcp_LsnReq_tvalid         : out   std_ulogic;
    soSHL_Nts_Tcp_LsnReq_tready         : in    std_ulogic;
    ----  Axi4-Stream TCP Listen Ack --------
    siSHL_Nts_Tcp_LsnAck_tdata          : in    std_ulogic_vector(  7 downto 0); 
    siSHL_Nts_Tcp_LsnAck_tvalid         : in    std_ulogic;
    siSHL_Nts_Tcp_LsnAck_tready         : out   std_ulogic;
    --------------------------------------------------------
    -- SHELL / Mem / Mp0 Interface
    --------------------------------------------------------
    ---- Memory Port #0 / S2MM-AXIS ----------------   
    ------ Stream Read Command ---------
    soSHL_Mem_Mp0_RdCmd_tdata           : out   std_ulogic_vector( 79 downto 0);
    soSHL_Mem_Mp0_RdCmd_tvalid          : out   std_ulogic;
    soSHL_Mem_Mp0_RdCmd_tready          : in    std_ulogic;
    ------ Stream Read Status ----------
    siSHL_Mem_Mp0_RdSts_tdata           : in    std_ulogic_vector(  7 downto 0);
    siSHL_Mem_Mp0_RdSts_tvalid          : in    std_ulogic;
    siSHL_Mem_Mp0_RdSts_tready          : out   std_ulogic;
    ------ Stream Read Data ------------
    siSHL_Mem_Mp0_Read_tdata            : in    std_ulogic_vector(511 downto 0);
    siSHL_Mem_Mp0_Read_tkeep            : in    std_ulogic_vector( 63 downto 0);
    siSHL_Mem_Mp0_Read_tlast            : in    std_ulogic;
    siSHL_Mem_Mp0_Read_tvalid           : in    std_ulogic;
    siSHL_Mem_Mp0_Read_tready           : out   std_ulogic;
    ------ Stream Write Command --------
    soSHL_Mem_Mp0_WrCmd_tdata           : out   std_ulogic_vector( 79 downto 0);
    soSHL_Mem_Mp0_WrCmd_tvalid          : out   std_ulogic;
    soSHL_Mem_Mp0_WrCmd_tready          : in    std_ulogic;
    ------ Stream Write Status ---------
    siSHL_Mem_Mp0_WrSts_tdata           : in    std_ulogic_vector(  7 downto 0);
    siSHL_Mem_Mp0_WrSts_tvalid          : in    std_ulogic;
    siSHL_Mem_Mp0_WrSts_tready          : out   std_ulogic;
    ------ Stream Write Data -----------
    soSHL_Mem_Mp0_Write_tdata           : out   std_ulogic_vector(511 downto 0);
    soSHL_Mem_Mp0_Write_tkeep           : out   std_ulogic_vector( 63 downto 0);
    soSHL_Mem_Mp0_Write_tlast           : out   std_ulogic;
    soSHL_Mem_Mp0_Write_tvalid          : out   std_ulogic;
    soSHL_Mem_Mp0_Write_tready          : in    std_ulogic; 

    --------------------------------------------------------
    -- SHELL / Mem / Mp1 Interface
    --------------------------------------------------------
    moMEM_Mp1_AWID                  : out   std_ulogic_vector(3 downto 0);
    moMEM_Mp1_AWADDR                : out   std_ulogic_vector(32 downto 0);
    moMEM_Mp1_AWLEN                 : out   std_ulogic_vector(7 downto 0);
    moMEM_Mp1_AWSIZE                : out   std_ulogic_vector(3 downto 0);
    moMEM_Mp1_AWBURST               : out   std_ulogic_vector(1 downto 0);
    moMEM_Mp1_AWVALID               : out   std_ulogic;
    moMEM_Mp1_AWREADY               : in    std_ulogic;
    moMEM_Mp1_WDATA                 : out   std_ulogic_vector(511 downto 0);
    moMEM_Mp1_WSTRB                 : out   std_ulogic_vector(63 downto 0);
    moMEM_Mp1_WLAST                 : out   std_ulogic;
    moMEM_Mp1_WVALID                : out   std_ulogic;
    moMEM_Mp1_WREADY                : in    std_ulogic;
    moMEM_Mp1_BID                   : in    std_ulogic_vector(3 downto 0);
    moMEM_Mp1_BRESP                 : in    std_ulogic_vector(1 downto 0);
    moMEM_Mp1_BVALID                : in    std_ulogic;
    moMEM_Mp1_BREADY                : out   std_ulogic;
    moMEM_Mp1_ARID                  : out   std_ulogic_vector(3 downto 0);
    moMEM_Mp1_ARADDR                : out   std_ulogic_vector(32 downto 0);
    moMEM_Mp1_ARLEN                 : out   std_ulogic_vector(7 downto 0);
    moMEM_Mp1_ARSIZE                : out   std_ulogic_vector(3 downto 0);
    moMEM_Mp1_ARBURST               : out   std_ulogic_vector(1 downto 0);
    moMEM_Mp1_ARVALID               : out   std_ulogic;
    moMEM_Mp1_ARREADY               : in    std_ulogic;
    moMEM_Mp1_RID                   : in    std_ulogic_vector(3 downto 0);
    moMEM_Mp1_RDATA                 : in    std_ulogic_vector(511 downto 0);
    moMEM_Mp1_RRESP                 : in    std_ulogic_vector(1 downto 0);
    moMEM_Mp1_RLAST                 : in    std_ulogic;
    moMEM_Mp1_RVALID                : in    std_ulogic;
    moMEM_Mp1_RREADY                : out   std_ulogic;
    
    --------------------------------------------------------
    -- SHELL / Mmio / AppFlash Interface
    --------------------------------------------------------
    ---- [PHY_RESET] -------------------
    piSHL_Mmio_Ly7Rst                   : in    std_ulogic;
    ---- [PHY_ENABLE] ------------------
    piSHL_Mmio_Ly7En                    : in    std_ulogic;
    ---- [DIAG_CTRL_1] -----------------
    piSHL_Mmio_Mc1_MemTestCtrl          : in    std_ulogic_vector(  1 downto 0);
    ---- [DIAG_STAT_1] -----------------
    poSHL_Mmio_Mc1_MemTestStat          : out   std_ulogic_vector(  1 downto 0);
    ---- [DIAG_CTRL_2] -----------------
    piSHL_Mmio_UdpEchoCtrl              : in    std_ulogic_vector(  1 downto 0);
    piSHL_Mmio_UdpPostDgmEn             : in    std_ulogic;
    piSHL_Mmio_UdpCaptDgmEn             : in    std_ulogic;
    piSHL_Mmio_TcpEchoCtrl              : in    std_ulogic_vector(  1 downto 0);
    piSHL_Mmio_TcpPostSegEn             : in    std_ulogic;
    piSHL_Mmio_TcpCaptSegEn             : in    std_ulogic;
    ---- [APP_RDROL] -------------------
    poSHL_Mmio_RdReg                    : out   std_ulogic_vector( 15 downto 0);
    --- [APP_WRROL] --------------------
    piSHL_Mmio_WrReg                    : in    std_ulogic_vector( 15 downto 0);

    --------------------------------------------------------
    -- TOP : Secondary Clock (Asynchronous)
    --------------------------------------------------------
    piTOP_250_00Clk                     : in    std_ulogic   -- Freerunning

  );
  
end Role_Kale;


-- *****************************************************************************
-- **  ARCHITECTURE  **  FLASH of ROLE 
-- *****************************************************************************

architecture Flash of Role_Kale is

  constant cTCP_APP_DEPRECATED_DIRECTIVES  : boolean := true;
  constant cUDP_APP_DEPRECATED_DIRECTIVES  : boolean := true;
  constant cTCP_SIF_DEPRECATED_DIRECTIVES  : boolean := true;
  constant cUDP_SIF_DEPRECATED_DIRECTIVES  : boolean := true;

  --============================================================================
  --  SIGNAL DECLARATIONS
  --============================================================================  
  -- Delayed reset signal and counter 
  signal s156_25Rst_delayed          : std_ulogic;
  signal sRstDelayCounter            : std_ulogic_vector(5 downto 0);

  --------------------------------------------------------
  -- SIGNAL DECLARATIONS : TSIF <--> TAF 
  --------------------------------------------------------
  -- Session Connect Id Interface
  signal sTSIF_TAF_SessConId        : std_ulogic_vector( 15 downto 0);
  -- TCP Receive Path (TSIF->TAF) ------
  ---- Stream TCP Data -------
  signal ssTSIF_TAF_Data_tdata      : std_ulogic_vector( 63 downto 0);
  signal ssTSIF_TAF_Data_tkeep      : std_ulogic_vector(  7 downto 0);
  signal ssTSIF_TAF_Data_tlast      : std_ulogic;
  signal ssTSIF_TAF_Data_tvalid     : std_ulogic;
  signal ssTSIF_TAF_Data_tready     : std_ulogic;
  ---- Stream TCP Metadata -
  signal ssTSIF_TAF_Meta_tdata      : std_ulogic_vector( 15 downto 0);
  signal ssTSIF_TAF_Meta_tvalid     : std_ulogic;
  signal ssTSIF_TAF_Meta_tready     : std_ulogic;
  -- TCP Transmit Path (TAF-->TSIF) ----
  ---- Stream TCP Data -------
  signal ssTAF_TSIF_Data_tdata      : std_ulogic_vector( 63 downto 0);
  signal ssTAF_TSIF_Data_tkeep      : std_ulogic_vector(  7 downto 0);
  signal ssTAF_TSIF_Data_tlast      : std_ulogic;
  signal ssTAF_TSIF_Data_tvalid     : std_ulogic;
  signal ssTAF_TSIF_Data_tready     : std_ulogic;
  ---- Stream TCP Metadata --
  signal ssTAF_TSIF_Meta_tdata      : std_ulogic_vector( 15 downto 0);
  signal ssTAF_TSIF_Meta_tvalid     : std_ulogic;
  signal ssTAF_TSIF_Meta_tready     : std_ulogic;
 
  signal sSHL_Mem_Mp0_Write_tlast   : std_ulogic_vector(0 downto 0);
  
  --------------------------------------------------------
  -- SIGNAL DECLARATIONS : USIF <--> UAF 
  --------------------------------------------------------
  -- UAF<->USIF / UDP Control Port Interfaces
  --signal ssUAF_USIF_LsnReq_tdata    : std_logic_vector(15 downto 0);
  --signal ssUAF_USIF_LsnReq_tvalid   : std_logic;
  --signal ssUAF_USIF_LsnReq_tready   : std_logic;
  --
  --signal ssUSIF_UAF_LsnRep_tdata    : std_logic_vector( 7 downto 0);
  --signal ssUSIF_UAF_LsnRep_tvalid   : std_logic;
  --signal ssUSIF_UAF_LsnRep_tready   : std_logic;
  --
  --signal ssUAF_USIF_ClsReq_tdata    : std_logic_vector(15 downto 0);
  --signal ssUAF_USIF_ClsReq_tvalid   : std_logic;
  --signal ssUAF_USIF_ClsReq_tready   : std_logic;
  --
  --signal ssUSIF_UAF_ClsRep_tdata    : std_logic_vector( 7 downto 0);
  --signal ssUSIF_UAF_ClsRep_tvalid   : std_logic;
  --signal ssUSIF_UAF_ClsRep_tready   : std_logic;
  -- UAF->USIF / UDP Tx Data Interfaces
  signal ssUAF_USIF_Data_tdata      : std_logic_vector(63 downto 0);
  signal ssUAF_USIF_Data_tkeep      : std_logic_vector( 7 downto 0);
  signal ssUAF_USIF_Data_tlast      : std_logic;
  signal ssUAF_USIF_Data_tvalid     : std_logic;
  signal ssUAF_USIF_Data_tready     : std_logic;
  --
  signal ssUAF_USIF_Meta_tdata      : std_logic_vector(95 downto 0);
  signal ssUAF_USIF_Meta_tvalid     : std_logic;
  signal ssUAF_USIF_Meta_tready     : std_logic;
  --     
  signal ssUAF_USIF_DLen_tdata      : std_logic_vector(15 downto 0);
  signal ssUAF_USIF_DLen_tvalid     : std_logic;
  signal ssUAF_USIF_DLen_tready     : std_logic;
  -- USIF-> UAF / UDP Rx Data Interfaces
  signal ssUSIF_UAF_Data_tdata      : std_logic_vector(63 downto 0);
  signal ssUSIF_UAF_Data_tkeep      : std_logic_vector( 7 downto 0);
  signal ssUSIF_UAF_Data_tlast      : std_logic;
  signal ssUSIF_UAF_Data_tvalid     : std_logic;
  signal ssUSIF_UAF_Data_tready     : std_logic;
  --
  signal ssUSIF_UAF_Meta_tdata      : std_logic_vector(95 downto 0);
  signal ssUSIF_UAF_Meta_tvalid     : std_logic;
  signal ssUSIF_UAF_Meta_tready     : std_logic;

  --============================================================================
  --  VARIABLE DECLARATIONS
  --============================================================================  
   
  --===========================================================================
  --== COMPONENT DECLARATIONS
  --===========================================================================
  component UdpApplicationFlash is
    port (
      ------------------------------------------------------
      -- From SHELL / Clock, Reset
      ------------------------------------------------------
      aclk                    : in  std_logic;
      aresetn                 : in  std_logic; 
      --------------------------------------------------------
      -- From SHELL / Mmio Interfaces
      --------------------------------------------------------
      piSHL_Mmio_EchoCtrl_V  : in  std_logic_vector(  1 downto 0);
      --[TODO] piSHL_MmioPostDgmEn_V  : in  std_logic;
      --[TODO] piSHL_MmioCaptDgmEn_V  : in  std_logic;
      --------------------------------------------------------
      -- From USIF / UDP Rx Data Interfaces
      --------------------------------------------------------
      siUSIF_Data_tdata      : in  std_logic_vector( 63 downto 0);
      siUSIF_Data_tkeep      : in  std_logic_vector(  7 downto 0);
      siUSIF_Data_tlast      : in  std_logic;
      siUSIF_Data_tvalid     : in  std_logic;
      siUSIF_Data_tready     : out std_logic;
      --
      siUSIF_Meta_tdata      : in  std_logic_vector(95 downto 0);
      siUSIF_Meta_tvalid     : in  std_logic;
      siUSIF_Meta_tready     : out std_logic;
      --------------------------------------------------------
      -- To USIF / UDP Tx Data Interfaces
      --------------------------------------------------------
      soUSIF_Data_tdata      : out std_logic_vector( 63 downto 0);
      soUSIF_Data_tkeep      : out std_logic_vector(  7 downto 0);
      soUSIF_Data_tlast      : out std_logic;
      soUSIF_Data_tvalid     : out std_logic;
      soUSIF_Data_tready     : in  std_logic;
      --               
      soUSIF_Meta_tdata      : out std_logic_vector(95 downto 0);
      soUSIF_Meta_tvalid     : out std_logic;
      soUSIF_Meta_tready     : in  std_logic; 
      --
      soUSIF_DLen_tdata      : out std_logic_vector(15 downto 0);
      soUSIF_DLen_tvalid     : out std_logic;
      soUSIF_DLen_tready     : in  std_logic  
    );
  end component UdpApplicationFlash;
  
  component UdpApplicationFlashTodo is
    port (
      ------------------------------------------------------
      -- From SHELL / Clock and Reset
      ------------------------------------------------------
      ap_clk                    : in  std_logic;
      ap_rst_n                  : in  std_logic;
      --------------------------------------------------------
      -- From SHELL / Mmio Interfaces
      --------------------------------------------------------       
      piSHL_Mmio_EchoCtrl_V     : in  std_logic_vector(  1 downto 0);
      --[TODO] piSHL_Mmio_PostDgmEn_V : in  std_logic;
      --[TODO] piSHL_Mmio_CaptDgmEn_V : in  std_logic;
      --------------------------------------------------------
      -- From USIF / UDP Rx Data Interfaces
      --------------------------------------------------------
      siUSIF_Data_tdata      : in  std_logic_vector( 63 downto 0);
      siUSIF_Data_tkeep      : in  std_logic_vector(  7 downto 0);
      siUSIF_Data_tlast      : in  std_logic;
      siUSIF_Data_tvalid     : in  std_logic;
      siUSIF_Data_tready     : out std_logic;
      --
      siUSIF_Meta_tdata      : in  std_logic_vector(95 downto 0);
      siUSIF_Meta_tvalid     : in  std_logic;
      siUSIF_Meta_tready     : out std_logic;
      --------------------------------------------------------
      -- To USIF / UDP Tx Data Interfaces
      --------------------------------------------------------
      soUSIF_Data_tdata      : out std_logic_vector( 63 downto 0);
      soUSIF_Data_tkeep      : out std_logic_vector(  7 downto 0);
      soUSIF_Data_tlast      : out std_logic;
      soUSIF_Data_tvalid     : out std_logic;
      soUSIF_Data_tready     : in  std_logic;
      --               
      soUSIF_Meta_tdata      : out std_logic_vector(95 downto 0);
      soUSIF_Meta_tvalid     : out std_logic;
      soUSIF_Meta_tready     : in  std_logic; 
      --
      soUSIF_DLen_tdata      : out std_logic_vector(95 downto 0);
      soUSIF_DLen_tvalid     : out std_logic;
      soUSIF_DLen_tready     : in  std_logic
    );
  end component UdpApplicationFlashTodo;
  
  component TcpApplicationFlash is
    port (
      ------------------------------------------------------
      -- From SHELL / Clock and Reset
      ------------------------------------------------------
      aclk                  : in  std_logic;
      aresetn               : in  std_logic;    
      ------------------------------------------------------
      -- From SHELL / Mmio Interfaces
      ------------------------------------------------------       
      piSHL_MmioEchoCtrl_V  : in  std_logic_vector(  1 downto 0);
      piSHL_MmioPostSegEn_V : in  std_logic;
      --[TODO] piSHL_MmioCaptSegEn_V  : in  std_logic;
      
      ------------------------------------------------------
      -- From TSIF / Session Connect Id Interface
      ------------------------------------------------------
      piTSIF_SConnectId_V   : in  std_logic_vector( 15 downto 0);
       
      --------------------------------------------------------
      -- From SHELL / Tcp Data Interfaces
      --------------------------------------------------------
      siSHL_Data_tdata      : in  std_logic_vector( 63 downto 0);
      siSHL_Data_tkeep      : in  std_logic_vector(  7 downto 0);
      siSHL_Data_tlast      : in  std_logic;
      siSHL_Data_tvalid     : in  std_logic;
      siSHL_Data_tready     : out std_logic;
      --
      siSHL_SessId_tdata    : in  std_logic_vector( 15 downto 0);
      siSHL_SessId_tvalid   : in  std_logic;
      siSHL_SessId_tready   : out std_logic;
      
      --------------------------------------------------------
      -- To SHELL / Tcp Data Interfaces
      --------------------------------------------------------
      soSHL_Data_tdata      : out std_logic_vector( 63 downto 0);
      soSHL_Data_tkeep      : out std_logic_vector(  7 downto 0);
      soSHL_Data_tlast      : out std_logic;
      soSHL_Data_tvalid     : out std_logic;
      soSHL_Data_tready     : in  std_logic;
      --
      soSHL_SessId_tdata    : out std_logic_vector( 15 downto 0);
      soSHL_SessId_tvalid   : out std_logic;
      soSHL_SessId_tready   : in  std_logic
    );
  end component TcpApplicationFlash;
  
  component UdpShellInterface is
    port (
      ------------------------------------------------------
      -- From SHELL / Clock and Reset
      ------------------------------------------------------
      aclk                  : in  std_logic;
      aresetn               : in  std_logic;
      --------------------------------------------------------
      -- SHELL / Mmio Interface
      --------------------------------------------------------
      piSHL_Mmio_En_V       : in  std_logic;
      --------------------------------------------------------
      -- SHELL / UDP Control Port Interfaces
      --------------------------------------------------------
      soSHL_LsnReq_tdata    : out std_logic_vector(15 downto 0);
      soSHL_LsnReq_tvalid   : out std_logic;
      soSHL_LsnReq_TREADY   : in  std_logic;
      --
      siSHL_LsnRep_tdata    : in  std_logic_vector( 7 downto 0);
      siSHL_LsnRep_tvalid   : in  std_logic;
      siSHL_LsnRep_tready   : out std_logic;
      --      
      soSHL_ClsReq_tdata    : out std_logic_vector(15 downto 0);
      soSHL_ClsReq_tvalid   : out std_logic;
      soSHL_ClsReq_TREADY   : in  std_logic;
      --
      siSHL_ClsRep_tdata    : in  std_logic_vector( 7 downto 0);
      siSHL_ClsRep_tvalid   : in  std_logic;
      siSHL_ClsRep_tready   : out std_logic;
      --------------------------------------------------------
      -- SHELL / Rx Data Interfaces
      --------------------------------------------------------
      siSHL_Data_tdata      : in  std_logic_vector(63 downto 0);
      siSHL_Data_tkeep      : in  std_logic_vector( 7 downto 0);
      siSHL_Data_tlast      : in  std_logic;
      siSHL_Data_tvalid     : in  std_logic;
      siSHL_Data_tready     : out std_logic;
      --
      siSHL_Meta_tdata      : in  std_logic_vector(95 downto 0);
      siSHL_Meta_tvalid     : in  std_logic;
      siSHL_Meta_tready     : out std_logic;
      --------------------------------------------------------
      -- SHELL / UDP Tx Data Interfaces
      --------------------------------------------------------
      soSHL_Data_tdata      : out std_logic_vector(63 downto 0);
      soSHL_Data_tkeep      : out std_logic_vector( 7 downto 0);
      soSHL_Data_tlast      : out std_logic;
      soSHL_Data_tvalid     : out std_logic;
      soSHL_Data_tready     : in std_logic;
      --
      soSHL_Meta_tdata      : out std_logic_vector(95 downto 0);
      soSHL_Meta_tvalid     : out std_logic;
      soSHL_Meta_tready     : in  std_logic;
      --
      soSHL_DLen_tdata      : out std_logic_vector(15 downto 0);
      soSHL_DLen_tvalid     : out std_logic;
      soSHL_DLen_tready     : in  std_logic;
      --------------------------------------------------------
      -- UAF / UDP Tx Data Interfaces
      --------------------------------------------------------
      siUAF_Data_tdata      : in  std_logic_vector(63 downto 0);
      siUAF_Data_tkeep      : in  std_logic_vector( 7 downto 0);
      siUAF_Data_tlast      : in  std_logic;
      siUAF_Data_tvalid     : in  std_logic;
      siUAF_Data_tready     : out std_logic;
      --
      siUAF_Meta_tdata      : in  std_logic_vector(95 downto 0);
      siUAF_Meta_tvalid     : in  std_logic;
      siUAF_Meta_tready     : out std_logic;
      --     
      siUAF_DLen_tdata      : in  std_logic_vector(15 downto 0);
      siUAF_DLen_tvalid     : in  std_logic;
      siUAF_DLen_tready     : out std_logic;
      --------------------------------------------------------
      -- UAF / Rx Data Interfaces
      --------------------------------------------------------
      soUAF_Data_tdata      : out std_logic_vector(63 downto 0);
      soUAF_Data_tkeep      : out std_logic_vector( 7 downto 0);
      soUAF_Data_tlast      : out std_logic;
      soUAF_Data_tvalid     : out std_logic;
      soUAF_Data_tready     : in  std_logic;
      --
      soUAF_Meta_tdata      : out std_logic_vector(95 downto 0);
      soUAF_Meta_tvalid     : out std_logic;
      soUAF_Meta_tready     : in  std_logic
    );
  end component UdpShellInterface;
  
  component TcpApplicationFlashTodo is
    port (
      ------------------------------------------------------
      -- From SHELL / Clock and Reset
      ------------------------------------------------------
      ap_clk                : in  std_logic;
      ap_rst_n              : in  std_logic;
      --------------------------------------------------------
      -- From SHELL / Mmio Interfaces
      --------------------------------------------------------       
      piSHL_MmioEchoCtrl_V  : in  std_logic_vector(  1 downto 0);
      piSHL_MmioPostSegEn_V : in  std_logic;
      --[TODO] piSHL_MmioCaptSegEn  : in  std_logic;
      ------------------------------------------------------
      -- From TSIF / Session Connect Id Interface
      ------------------------------------------------------
      piTSIF_SConnectId_V   : in  std_logic_vector( 15 downto 0);
      --------------------------------------------------------
      -- From SHELL / Tcp Data Interfaces
      --------------------------------------------------------
      siSHL_Data_tdata      : in  std_logic_vector( 63 downto 0);
      siSHL_Data_tkeep      : in  std_logic_vector(  7 downto 0);
      siSHL_Data_tlast      : in  std_logic;
      siSHL_Data_tvalid     : in  std_logic;
      siSHL_Data_tready     : out std_logic;
      --
      siSHL_SessId_tdata    : in  std_logic_vector( 15 downto 0);
      siSHL_SessId_tkeep    : in  std_logic_vector(  1 downto 0);
      siSHL_SessId_tlast    : in  std_logic;
      siSHL_SessId_tvalid   : in  std_logic;
      siSHL_SessId_tready   : out std_logic;
      --------------------------------------------------------
      -- To SHELL / Tcp Data Interfaces
      --------------------------------------------------------
      soSHL_Data_tdata      : out std_logic_vector( 63 downto 0);
      soSHL_Data_tkeep      : out std_logic_vector(  7 downto 0);
      soSHL_Data_tlast      : out std_logic;
      soSHL_Data_tvalid     : out std_logic;
      soSHL_Data_tready     : in  std_logic;
      --
      soSHL_SessId_tdata    : out std_logic_vector( 15 downto 0);
      soSHL_SessId_tkeep    : out std_logic_vector(  1 downto 0);
      soSHL_SessId_tlast    : out std_logic;
      soSHL_SessId_tvalid   : out std_logic;
      soSHL_SessId_tready   : in  std_logic;
      ------------------------------------------------------
      -- ROLE / Session Connect Id Interface
      ------------------------------------------------------
      poROLE_SConId_V       : out std_ulogic_vector( 15 downto 0)
    );
  end component TcpApplicationFlashTodo;
 
  component TcpShellInterface is
    port (
      ------------------------------------------------------
      -- SHELL / Clock and Reset
      ------------------------------------------------------
      aclk                  : in  std_ulogic;
      aresetn               : in  std_ulogic;
      --------------------------------------------------------
      -- SHELL / Mmio Interfaces
      --------------------------------------------------------       
      piSHL_Mmio_En_V       : in  std_ulogic;
      ------------------------------------------------------
      -- ROLE / TxP Data Flow Interfaces
      ------------------------------------------------------
      -- FPGA Transmit Path (ROLE-->SHELL) ---------
      ---- TCP Data Stream   
      siTAF_Data_tdata      : in  std_ulogic_vector( 63 downto 0);
      siTAF_Data_tkeep      : in  std_ulogic_vector(  7 downto 0);
      siTAF_Data_tlast      : in  std_ulogic;
      siTAF_Data_tvalid     : in  std_ulogic;
      siTAF_Data_tready     : out std_ulogic;
      ---- TCP Metadata Stream 
      siTAF_SessId_tdata    : in  std_ulogic_vector( 15 downto 0);
      siTAF_SessId_tkeep    : in  std_ulogic_vector(  1 downto 0);
      siTAF_SessId_tlast    : in  std_ulogic;
      siTAF_SessId_tvalid   : in  std_ulogic;
      siTAF_SessId_tready   : out std_ulogic; 
      ------------------------------------------------------               
      -- TAF /RxP Data Flow Interfaces                      
      ------------------------------------------------------               
      -- FPGA Transmit Path (SHELL-->APP) --------                      
      ---- TCP Data Stream 
      soTAF_Data_tdata      : out std_ulogic_vector( 63 downto 0);
      soTAF_Data_tkeep      : out std_ulogic_vector(  7 downto 0);
      soTAF_Data_tlast      : out std_ulogic;
      soTAF_Data_tvalid     : out std_ulogic;
      soTAF_Data_tready     : in  std_ulogic;
      ---- TCP Metadata Stream 
      soTAF_SessId_tdata    : out std_ulogic_vector( 15 downto 0);
      soTAF_SessId_tkeep    : out std_ulogic_vector(  1 downto 0);
      soTAF_SessId_tlast    : out std_ulogic;
      soTAF_SessId_tvalid   : out std_ulogic;
      soTAF_SessId_tready   : in  std_ulogic;
      ------------------------------------------------------
      -- SHELL / RxP Data Interfaces
      ------------------------------------------------------
      ---- TCP Data Notification Stream  
      siSHL_Notif_tdata     : in  std_ulogic_vector(7+96 downto 0); -- 8-bits boundary
      siSHL_Notif_tvalid    : in  std_ulogic;
      siSHL_Notif_tready    : out std_ulogic;
      ---- TCP Data Request Stream 
      soSHL_DReq_tdata      : out std_ulogic_vector( 31 downto 0);
      soSHL_DReq_tvalid     : out std_ulogic;
      soSHL_DReq_tready     : in  std_ulogic;
      ---- TCP Data Stream 
      siSHL_Data_tdata      : in  std_ulogic_vector( 63 downto 0);
      siSHL_Data_tkeep      : in  std_ulogic_vector(  7 downto 0);
      siSHL_Data_tlast      : in  std_ulogic;
      siSHL_Data_tvalid     : in  std_ulogic;
      siSHL_Data_tready     : out std_ulogic;
      ---- TCP Metadata Stream 
      siSHL_SessId_tdata    : in  std_ulogic_vector( 15 downto 0);
      siSHL_SessId_tkeep    : in  std_ulogic_vector(  1 downto 0);
      siSHL_SessId_tlast    : in  std_ulogic;
      siSHL_SessId_tvalid   : in  std_ulogic;
      siSHL_SessId_tready   : out std_ulogic;
      ------------------------------------------------------
      -- SHELL / RxP Ctlr Flow Interfaces
      ------------------------------------------------------
      -- FPGA Receive Path (SHELL-->APP) -------
      ---- TCP Listen Request Stream 
      soSHL_LsnReq_tdata    : out std_ulogic_vector( 15 downto 0);
      soSHL_LsnReq_tkeep    : out std_ulogic_vector(  1 downto 0);
      soSHL_LsnReq_tlast    : out std_ulogic;
      soSHL_LsnReq_tvalid   : out std_ulogic;
      soSHL_LsnReq_tready   : in  std_ulogic;
      ---- TCP Listen Status Stream 
      siSHL_LsnAck_tdata    : in  std_ulogic_vector(  7 downto 0);
      siSHL_LsnAck_tkeep    : in  std_ulogic;
      siSHL_LsnAck_tlast    : in  std_ulogic;
      siSHL_LsnAck_tvalid   : in  std_ulogic;
      siSHL_LsnAck_tready   : out std_ulogic;
      ------------------------------------------------------
      -- SHELL / TxP Data Interfaces
      ------------------------------------------------------
      ---- TCP Data Stream 
      soSHL_Data_tdata      : out std_ulogic_vector( 63 downto 0);
      soSHL_Data_tkeep      : out std_ulogic_vector(  7 downto 0);
      soSHL_Data_tlast      : out std_ulogic;
      soSHL_Data_tvalid     : out std_ulogic;
      soSHL_Data_tready     : in  std_ulogic;
      ---- TCP Metadata Stream 
      soSHL_SessId_tdata    : out std_ulogic_vector( 15 downto 0);
      soSHL_SessId_tkeep    : out std_ulogic_vector(  1 downto 0);
      soSHL_SessId_tlast    : out std_ulogic;
      soSHL_SessId_tvalid   : out std_ulogic;
      soSHL_SessId_tready   : in  std_ulogic;
      ---- TCP Data Status Stream 
      siSHL_DSts_tdata      : in  std_ulogic_vector( 23 downto 0);
      siSHL_DSts_tvalid     : in  std_ulogic;
      siSHL_DSts_tready     : out std_ulogic;
      ------------------------------------------------------
      -- SHELL / TxP Ctlr Flow Interfaces
      ------------------------------------------------------
      -- FPGA Transmit Path (APP-->SHELL) ------
      ---- TCP Open Session Request Stream 
      soSHL_OpnReq_tdata    : out std_ulogic_vector( 47 downto 0);
      soSHL_OpnReq_tvalid   : out std_ulogic;
      soSHL_OpnReq_tready   : in  std_ulogic;
      ---- TCP Open Session Status Stream  
      siSHL_OpnRep_tdata    : in  std_ulogic_vector( 23 downto 0);
      siSHL_OpnRep_tvalid   : in  std_ulogic;
      siSHL_OpnRep_tready   : out std_ulogic;
      ---- TCP Close Request Stream
      soSHL_ClsReq_tdata    : out std_ulogic_vector( 15 downto 0);
      soSHL_ClsReq_tkeep    : out std_ulogic_vector(  1 downto 0);
      soSHL_ClsReq_tlast    : out std_ulogic;
      soSHL_ClsReq_tvalid   : out std_ulogic;
      soSHL_ClsReq_tready   : in  std_ulogic;
      ------------------------------------------------------
      -- TAF / Session Connect Id Interface
      ------------------------------------------------------
      poTAF_SConId_V        : out std_ulogic_vector( 15 downto 0);
      poTAF_SConId_V_ap_vld : out std_ulogic
    );
  end component TcpShellInterface;
 
  component TcpShellInterfaceTodo is
    port (
      ------------------------------------------------------
      -- From SHELL / Clock and Reset
      ------------------------------------------------------
      ap_clk                : in  std_ulogic;
      ap_rst_n              : in  std_ulogic;
       --------------------------------------------------------
       -- From SHELL / Mmio Interfaces
       --------------------------------------------------------       
       piSHL_Mmio_En_V      : in  std_ulogic;
      ------------------------------------------------------
      -- TAF / TxP Data Flow Interfaces
      ------------------------------------------------------
      -- FPGA Transmit Path (APP-->SHELL) ---------
      ---- TCP Data Stream 
      siTAF_Data_tdata      : in  std_ulogic_vector( 63 downto 0);
      siTAF_Data_tkeep      : in  std_ulogic_vector(  7 downto 0);
      siTAF_Data_tlast      : in  std_ulogic;
      siTAF_Data_tvalid     : in  std_ulogic;
      siTAF_Data_tready     : out std_ulogic;
      ---- TCP Metadata Stream
      siTAF_SessId_tdata    : in  std_ulogic_vector( 15 downto 0);
      siTAF_SessId_tkeep    : in  std_ulogic_vector(  1 downto 0);
      siTAF_SessId_tlast    : in  std_ulogic;
      siTAF_SessId_tvalid   : in  std_ulogic;
      siTAF_SessId_tready   : out std_ulogic; 
      ------------------------------------------------------               
      -- TAF / RxP Data Flow Interfaces                      
      ------------------------------------------------------               
      -- FPGA Transmit Path (SHELL-->APP) --------                      
      ---- TCP Data Stream 
      soTAF_Data_tdata      : out std_ulogic_vector( 63 downto 0);
      soTAF_Data_tkeep      : out std_ulogic_vector(  7 downto 0);
      soTAF_Data_tlast      : out std_ulogic;
      soTAF_Data_tvalid     : out std_ulogic;
      soTAF_Data_tready     : in  std_ulogic;
      ----  TCP Metadata Stream
      soTAF_SessId_tdata    : out std_ulogic_vector( 15 downto 0);
      soTAF_SessId_tkeep    : out std_ulogic_vector(  1 downto 0);
      soTAF_SessId_tlast    : out std_ulogic;
      soTAF_SessId_tvalid   : out std_ulogic;
      soTAF_SessId_tready   : in  std_ulogic;
      ------------------------------------------------------
      -- SHELL / RxP Data Interfaces
      ------------------------------------------------------
      ---- TCP Data Notification Stream  
      siSHL_Notif_V_tdata   : in  std_ulogic_vector( 87 downto 0);
      siSHL_Notif_V_tvalid  : in  std_ulogic;
      siSHL_Notif_V_tready  : out std_ulogic;
      ---- TCP Data Request Stream 
      soSHL_DReq_V_tdata    : out std_ulogic_vector( 31 downto 0);
      soSHL_DReq_V_tvalid   : out std_ulogic;
      soSHL_DReq_V_tready   : in  std_ulogic;
      ---- TCP Data Stream 
      siSHL_Data_tdata      : in  std_ulogic_vector( 63 downto 0);
      siSHL_Data_tkeep      : in  std_ulogic_vector(  7 downto 0);
      siSHL_Data_tlast      : in  std_ulogic;
      siSHL_Data_tvalid     : in  std_ulogic;
      siSHL_Data_tready     : out std_ulogic;
      ---- TCP Metadata Stream 
      siSHL_SessId_tdata    : in  std_ulogic_vector( 15 downto 0);
      siSHL_SessId_tkeep    : in  std_ulogic_vector(  1 downto 0);
      siSHL_SessId_tlast    : in  std_ulogic;
      siSHL_SessId_tvalid   : in  std_ulogic;
      siSHL_SessId_tready   : out std_ulogic;
      ------------------------------------------------------
      -- SHELL / RxP Ctlr Flow Interfaces
      ------------------------------------------------------
      -- FPGA Receive Path (SHELL-->APP) -------
      ---- TCP Listen Request Stream 
      soSHL_LsnReq_tdata    : out std_ulogic_vector( 15 downto 0);
      soSHL_LsnReq_tkeep    : out std_ulogic_vector(  1 downto 0);
      soSHL_LsnReq_tlast    : out std_ulogic;
      soSHL_LsnReq_tvalid   : out std_ulogic;
      soSHL_LsnReq_tready   : in  std_ulogic;
      ---- TCP Listen Status Stream 
      siSHL_LsnAck_tdata    : in  std_ulogic_vector(  7 downto 0);
      siSHL_LsnAck_tkeep    : in  std_ulogic;
      siSHL_LsnAck_tlast    : in  std_ulogic;
      siSHL_LsnAck_tvalid   : in  std_ulogic;
      siSHL_LsnAck_tready   : out std_ulogic;
      ------------------------------------------------------
      -- SHELL / TxP Data Interfaces
      ------------------------------------------------------
      ---- TCP Data Stream 
      soSHL_Data_tdata      : out std_ulogic_vector( 63 downto 0);
      soSHL_Data_tkeep      : out std_ulogic_vector(  7 downto 0);
      soSHL_Data_tlast      : out std_ulogic;
      soSHL_Data_tvalid     : out std_ulogic;
      soSHL_Data_tready     : in  std_ulogic;
      ---- TCP Metadata Stream 
      soSHL_SessId_tdata    : out std_ulogic_vector( 15 downto 0);
      soSHL_SessId_tkeep    : out std_ulogic_vector(  1 downto 0);
      soSHL_SessId_tlast    : out std_ulogic;
      soSHL_SessId_tvalid   : out std_ulogic;
      soSHL_SessId_tready   : in  std_ulogic;
      ---- TCP Data Status Stream 
      siSHL_DSts_V_tdata    : in  std_ulogic_vector( 23 downto 0);
      siSHL_DSts_V_tvalid   : in  std_ulogic;
      siSHL_DSts_V_tready   : out std_ulogic;
      ------------------------------------------------------
      -- SHELL / TxP Ctlr Flow Interfaces
      ------------------------------------------------------
      -- FPGA Transmit Path (APP-->SHELL) ------
      ---- TCP Open Session Request Stream 
      soSHL_OpnReq_V_tdata  : out std_ulogic_vector( 47 downto 0);
      soSHL_OpnReq_V_tvalid : out std_ulogic;
      soSHL_OpnReq_V_tready : in  std_ulogic;
      ---- TCP Open Session Status Stream  
      siSHL_OpnRep_V_tdata  : in  std_ulogic_vector( 23 downto 0);
      siSHL_OpnRep_V_tvalid : in  std_ulogic;
      siSHL_OpnRep_V_tready : out std_ulogic;
      ---- TCP Close Request Stream 
      soSHL_ClsReq_tdata    : out std_ulogic_vector( 15 downto 0);
      soSHL_ClsReq_tkeep    : out std_ulogic_vector(  1 downto 0);
      soSHL_ClsReq_tlast    : out std_ulogic;
      soSHL_ClsReq_tvalid   : out std_ulogic;
      soSHL_ClsReq_tready   : in  std_ulogic;
      ------------------------------------------------------
      -- TAF / Session Connect Id Interface
      ------------------------------------------------------
      poTAF_SConId_V        : out std_ulogic_vector( 15 downto 0);
      poTAF_SConId_V_ap_vld : out std_ulogic
    );
  end component TcpShellInterfaceTodo;
  
  component MemTestFlash is
    port (
     ------------------------------------------------------
     -- From SHELL / Clock and Reset
     ------------------------------------------------------
      ap_clk                     : in  std_logic;
      ap_rst_n                   : in  std_logic;
      ------------------------------------------------------
      -- BLock-Level I/O Protocol
      ------------------------------------------------------
      ap_start                   : in  std_logic;
      ap_done                    : out std_logic;
      ap_idle                    : out std_logic;
      ap_ready                   : out std_logic;
      ------------------------------------------------------
      -- From ROLE / Delayed Reset
      ------------------------------------------------------
      piSysReset_V               : in  std_logic_vector( 0 downto 0);
      piSysReset_V_ap_vld        : in  std_logic;
      --------------------------------------------------------
      -- From SHELL / Mmio Interfaces
      --------------------------------------------------------       
      piMMIO_diag_ctrl_V         : in  std_logic_vector(  1 downto 0);
      piMMIO_diag_ctrl_V_ap_vld  : in  std_logic;
      poMMIO_diag_stat_V         : out std_logic_vector(  1 downto 0);
      poMMIO_diag_stat_V_ap_vld  : out std_logic;
      poDebug_V                  : out std_logic_vector( 15 downto 0);
      poDebug_V_ap_vld           : out std_logic;
      
      soMemRdCmdP0_TDATA         : out std_logic_vector( 79 downto 0);
      soMemRdCmdP0_TVALID        : out std_logic;
      soMemRdCmdP0_TREADY        : in  std_logic;
      siMemRdStsP0_TDATA         : in  std_logic_vector(  7 downto 0);
      siMemRdStsP0_TVALID        : in  std_logic;
      siMemRdStsP0_TREADY        : out std_logic;
      siMemReadP0_TDATA          : in  std_logic_vector(511 downto 0);
      siMemReadP0_TVALID         : in  std_logic;
      siMemReadP0_TREADY         : out std_logic;
      siMemReadP0_TKEEP          : in  std_logic_vector( 63 downto 0);
      siMemReadP0_TLAST          : in  std_logic_vector(  0 downto 0);
      soMemWrCmdP0_TDATA         : out std_logic_vector( 79 downto 0);
      soMemWrCmdP0_TVALID        : out std_logic;
      soMemWrCmdP0_TREADY        : in  std_logic;
      siMemWrStsP0_TDATA         : in  std_logic_vector(  7 downto 0);
      siMemWrStsP0_TVALID        : in  std_logic;
      siMemWrStsP0_TREADY        : out std_logic;
      soMemWriteP0_TDATA         : out std_logic_vector(511 downto 0);
      soMemWriteP0_TVALID        : out std_logic;
      soMemWriteP0_TREADY        : in  std_logic;
      soMemWriteP0_TKEEP         : out std_logic_vector( 63 downto 0);
      soMemWriteP0_TLAST         : out std_logic_vector(  0 downto 0) 
    );
  end component MemTestFlash;

  --===========================================================================
  --== FUNCTION DECLARATIONS  [TODO-Move to a package]
  --===========================================================================
  function fVectorize(s: std_ulogic) return std_ulogic_vector is
    variable v: std_ulogic_vector(0 downto 0);
  begin
    v(0) := s;
    return v;
  end fVectorize;
  
  function fScalarize(v: in std_ulogic_vector) return std_ulogic is
  begin
    assert v'length = 1
    report "scalarize: output port must be single bit!"
    severity FAILURE;
    return v(v'LEFT);
  end;

   
--################################################################################
--#                                                                              #
--#                          #####   ####  ####  #     #                         #
--#                          #    # #    # #   #  #   #                          #
--#                          #    # #    # #    #  ###                           #
--#                          #####  #    # #    #   #                            #
--#                          #    # #    # #    #   #                            #
--#                          #    # #    # #   #    #                            #
--#                          #####   ####  ####     #                            #
--#                                                                              #
--################################################################################
 
begin

  --################################################################################
  --#                                                                              #
  --#    #######  ######  ###  #######                                             #
  --#       #     #        #   #                                                   #
  --#       #     #        #   #                                                   #
  --#       #     ######   #   ####                                                #
  --#       #          #   #   #                                                   #
  --#       #     ######  ###  #                                                   #
  --#                                                                              #
  --################################################################################
  
  gTcpShellInterface : if cTCP_SIF_DEPRECATED_DIRECTIVES = true
    generate
      TSIF : TcpShellInterface
        port map (
          ------------------------------------------------------
          -- From SHELL / Clock and Reset
          ------------------------------------------------------
          aclk                      => piSHL_156_25Clk,
          aresetn                   => not piSHL_Mmio_Ly7Rst,
          --------------------------------------------------------
          -- From SHELL / Mmio Interfaces
          --------------------------------------------------------       
          piSHL_Mmio_En_V           => piSHL_Mmio_Ly7En,
          ------------------------------------------------------
          -- TAF / TxP Data Flow Interfaces
          ------------------------------------------------------
          -- FPGA Transmit Path (APP-->SHELL) ---------
          ---- TCP Data Stream -------------
          siTAF_Data_tdata          => ssTAF_TSIF_Data_tdata,
          siTAF_Data_tkeep          => ssTAF_TSIF_Data_tkeep,
          siTAF_Data_tlast          => ssTAF_TSIF_Data_tlast,
          siTAF_Data_tvalid         => ssTAF_TSIF_Data_tvalid,
          siTAF_Data_tready         => ssTAF_TSIF_Data_tready,
          ---- TCP Meta Stream -------------
          siTAF_SessId_tdata        => ssTAF_TSIF_Meta_tdata,
          siTAF_SessId_tkeep        => (others=>'1'), -- [TODO: Until SHELL I/F is compliant]
          siTAF_SessId_tlast        => '1',           -- [TODO: Until SHELL I/F is compliant]
          siTAF_SessId_tvalid       => ssTAF_TSIF_Meta_tvalid,
          siTAF_SessId_tready       => ssTAF_TSIF_Meta_tready,
          ------------------------------------------------------               
          -- TAF / RxP Data Flow Interfaces                      
          ------------------------------------------------------               
          -- FPGA Transmit Path (SHELL-->APP) --------                      
          ---- TCP Data Stream --------------
          soTAF_Data_tdata          => ssTSIF_TAF_Data_tdata,
          soTAF_Data_tkeep          => ssTSIF_TAF_Data_tkeep,
          soTAF_Data_tlast          => ssTSIF_TAF_Data_tlast,
          soTAF_Data_tvalid         => ssTSIF_TAF_Data_tvalid,
          soTAF_Data_tready         => ssTSIF_TAF_Data_tready,
          ---- TCP Meta Stream --------------
          soTAF_SessId_tdata        => ssTSIF_TAF_Meta_tdata,
          soTAF_SessId_tkeep        => open,          -- [TODO: Until SHELL I/F is compliant]
          soTAF_SessId_tlast        => open,          -- [TODO: Until SHELL I/F is compliant]
          soTAF_SessId_tvalid       => ssTSIF_TAF_Meta_tvalid,
          soTAF_SessId_tready       => ssTSIF_TAF_Meta_tready,
          ------------------------------------------------------
          -- SHELL / RxP Data Interfaces
          ------------------------------------------------------
          ---- TCP Data Stream Notification 
          siSHL_Notif_tdata         => siSHL_Nts_Tcp_Notif_tdata,
          siSHL_Notif_tvalid        => siSHL_Nts_Tcp_Notif_tvalid,
          siSHL_Notif_tready        => siSHL_Nts_Tcp_Notif_tready,
          ---- TCP Data Request Stream -----
          soSHL_DReq_tdata          => soSHL_Nts_Tcp_DReq_tdata,
          soSHL_DReq_tvalid         => soSHL_Nts_Tcp_DReq_tvalid,
          soSHL_DReq_tready         => soSHL_Nts_Tcp_DReq_tready,
          ---- TCP Data Stream  ------------
          siSHL_Data_tdata          => siSHL_Nts_Tcp_Data_tdata, 
          siSHL_Data_tkeep          => siSHL_Nts_Tcp_Data_tkeep, 
          siSHL_Data_tlast          => siSHL_Nts_Tcp_Data_tlast, 
          siSHL_Data_tvalid         => siSHL_Nts_Tcp_Data_tvalid,
          siSHL_Data_tready         => siSHL_Nts_Tcp_Data_tready,
          ---- TCP Meta Stream -------------
          siSHL_SessId_tdata        => siSHL_Nts_Tcp_Meta_tdata,
          siSHL_SessId_tkeep        => (others=>'1'), -- [TODO: Until SHELL I/F is compliant] 
          siSHL_SessId_tlast        => '1',           -- [TODO: Until SHELL I/F is compliant]
          siSHL_SessId_tvalid       => siSHL_Nts_Tcp_Meta_tvalid,
          siSHL_SessId_tready       => siSHL_Nts_Tcp_Meta_tready,
          ------------------------------------------------------
          -- SHELL / RxP Ctlr Flow Interfaces
          ------------------------------------------------------
          -- FPGA Receive Path (SHELL-->APP) --------
          ---- TCP Listen Request Stream -----
          soSHL_LsnReq_tdata        => soSHL_Nts_Tcp_LsnReq_tdata,
          soSHL_LsnReq_tkeep        => open,          -- [TODO: Until SHELL I/F is compliant]
          soSHL_LsnReq_tlast        => open,          -- [TODO: Until SHELL I/F is compliant]
          soSHL_LsnReq_tvalid       => soSHL_Nts_Tcp_LsnReq_tvalid,
          soSHL_LsnReq_tready       => soSHL_Nts_Tcp_LsnReq_tready,
          ---- TCP Listen Ack Stream ---------
          siSHL_LsnAck_tdata        => siSHL_Nts_Tcp_LsnAck_tdata,
          siSHL_LsnAck_tkeep        => '1',           -- [TODO: Until SHELL I/F is compliant] 
          siSHL_LsnAck_tlast        => '1',           -- [TODO: Until SHELL I/F is compliant]
          siSHL_LsnAck_tvalid       => siSHL_Nts_Tcp_LsnAck_tvalid, 
          siSHL_LsnAck_tready       => siSHL_Nts_Tcp_LsnAck_tready, 
          ------------------------------------------------------
          -- SHELL / TxP Data Interfaces
          ------------------------------------------------------
          ---- TCP Data Stream ------------- 
          soSHL_Data_tdata          => soSHL_Nts_Tcp_Data_tdata, 
          soSHL_Data_tkeep          => soSHL_Nts_Tcp_Data_tkeep, 
          soSHL_Data_tlast          => soSHL_Nts_Tcp_Data_tlast, 
          soSHL_Data_tvalid         => soSHL_Nts_Tcp_Data_tvalid,
          soSHL_Data_tready         => soSHL_Nts_Tcp_Data_tready,
          ---- TCP Meta Stream -------------
          soSHL_SessId_tdata        => soSHL_Nts_Tcp_Meta_tdata,
          soSHL_SessId_tkeep        => open,          -- [TODO: Until SHELL I/F is compliant]
          soSHL_SessId_tlast        => open,          -- [TODO: Until SHELL I/F is compliant]
          soSHL_SessId_tvalid       => soSHL_Nts_Tcp_Meta_tvalid,
          soSHL_SessId_tready       => soSHL_Nts_Tcp_Meta_tready,
          ---- TCP Data Status Stream ------
          siSHL_DSts_tdata          => siSHL_Nts_Tcp_DSts_tdata,
          siSHL_DSts_tvalid         => siSHL_Nts_Tcp_DSts_tvalid,
          siSHL_DSts_tready         => siSHL_Nts_Tcp_DSts_tready,  
          ------------------------------------------------------
          -- SHELL / TxP Ctlr Flow Interfaces
          ------------------------------------------------------
          -- FPGA Transmit Path (APP-->SHELL) -------
          ---- TCP Open Session Request Stream 
          soSHL_OpnReq_tdata        => soSHL_Nts_Tcp_OpnReq_tdata, 
          soSHL_OpnReq_tvalid       => soSHL_Nts_Tcp_OpnReq_tvalid,
          soSHL_OpnReq_tready       => soSHL_Nts_Tcp_OpnReq_tready,
          ---- TCP Open Session Status Stream  
          siSHL_OpnRep_tdata        => siSHL_Nts_Tcp_OpnRep_tdata,  
          siSHL_OpnRep_tvalid       => siSHL_Nts_Tcp_OpnRep_tvalid,
          siSHL_OpnRep_tready       => siSHL_Nts_Tcp_OpnRep_tready,
          ---- TCP Close Request Stream  ---
          soSHL_ClsReq_tdata        => soSHL_Nts_Tcp_ClsReq_tdata,
          soSHL_ClsReq_tkeep        => open,        -- [TODO: Until SHELL I/F is compliant] 
          soSHL_ClsReq_tlast        => open,        -- [TODO: Until SHELL I/F is compliant]     
          soSHL_ClsReq_tvalid       => soSHL_Nts_Tcp_ClsReq_tvalid,
          soSHL_ClsReq_tready       => soSHL_Nts_Tcp_ClsReq_tready,
          ------------------------------------------------------
          -- TAF / Session Connect Id Interface
          ------------------------------------------------------
          poTAF_SConId_V           => sTSIF_TAF_SessConId,
          poTAF_SConId_V_ap_vld    => open
        ); -- End of: TcpShellInterface
  else generate
    TSIF : TcpShellInterfaceTodo
      port map (
        ------------------------------------------------------
        -- From SHELL / Clock and Reset
        ------------------------------------------------------
        ap_clk                    => piSHL_156_25Clk,
        ap_rst_n                  => not piSHL_Mmio_Ly7Rst,
        --------------------------------------------------------
        -- From SHELL / Mmio Interfaces
        --------------------------------------------------------
        piSHL_Mmio_En_V           => piSHL_Mmio_Ly7En,
        ------------------------------------------------------
        -- TAF / TxP Data Flow Interfaces
        ------------------------------------------------------
        -- FPGA Transmit Path (APP-->SHELL) ---------
        ---- TCP Data Stream 
        siTAF_Data_tdata          => ssTAF_TSIF_Data_tdata,
        siTAF_Data_tkeep          => ssTAF_TSIF_Data_tkeep,
        siTAF_Data_tlast          => ssTAF_TSIF_Data_tlast,
        siTAF_Data_tvalid         => ssTAF_TSIF_Data_tvalid,
        siTAF_Data_tready         => ssTAF_TSIF_Data_tready,
        ---- TCP Metadata Stream 
        siTAF_SessId_tdata        => ssTAF_TSIF_Meta_tdata,
        siTAF_SessId_tkeep        => (others=>'1'), -- [TODO: Until SHELL I/F is compliant]
        siTAF_SessId_tlast        => '1',           -- [TODO: Until SHELL I/F is compliant]
        siTAF_SessId_tvalid       => ssTAF_TSIF_Meta_tvalid,
        siTAF_SessId_tready       => ssTAF_TSIF_Meta_tready,
        ------------------------------------------------------               
        -- TAF / RxP Data Flow Interfaces                      
        ------------------------------------------------------               
        -- FPGA Transmit Path (SHELL-->APP) --------                      
        ---- TCP Data Stream 
        soTAF_Data_tdata          => ssTSIF_TAF_Data_tdata,
        soTAF_Data_tkeep          => ssTSIF_TAF_Data_tkeep,
        soTAF_Data_tlast          => ssTSIF_TAF_Data_tlast,
        soTAF_Data_tvalid         => ssTSIF_TAF_Data_tvalid,
        soTAF_Data_tready         => ssTSIF_TAF_Data_tready,
        ---- TCP Metadata Stream 
        soTAF_SessId_tdata        => ssTSIF_TAF_Meta_tdata,
        soTAF_SessId_tkeep        => open,          -- [TODO: Until SHELL I/F is compliant]
        soTAF_SessId_tlast        => open,          -- [TODO: Until SHELL I/F is compliant]
        soTAF_SessId_tvalid       => ssTSIF_TAF_Meta_tvalid,
        soTAF_SessId_tready       => ssTSIF_TAF_Meta_tready,
        ------------------------------------------------------
        -- SHELL / RxP Data Interfaces
        ------------------------------------------------------
        ---- TCP Data Notification Stream  
        siSHL_Notif_V_tdata       => siSHL_Nts_Tcp_Notif_tdata,
        siSHL_Notif_V_tvalid      => siSHL_Nts_Tcp_Notif_tvalid,
        siSHL_Notif_V_tready      => siSHL_Nts_Tcp_Notif_tready,
        ---- TCP Data Request Stream
        soSHL_DReq_V_tdata        => soSHL_Nts_Tcp_DReq_tdata,
        soSHL_DReq_V_tvalid       => soSHL_Nts_Tcp_DReq_tvalid,
        soSHL_DReq_V_tready       => soSHL_Nts_Tcp_DReq_tready,
        ---- TCP Data Stream
        siSHL_Data_tdata          => siSHL_Nts_Tcp_Data_tdata, 
        siSHL_Data_tkeep          => siSHL_Nts_Tcp_Data_tkeep, 
        siSHL_Data_tlast          => siSHL_Nts_Tcp_Data_tlast, 
        siSHL_Data_tvalid         => siSHL_Nts_Tcp_Data_tvalid,
        siSHL_Data_tready         => siSHL_Nts_Tcp_Data_tready,
        ---- TCP Metadata Stream 
        siSHL_SessId_tdata        => siSHL_Nts_Tcp_Meta_tdata,
        siSHL_SessId_tkeep        => (others=>'1'), -- [TODO: Until SHELL I/F is compliant] 
        siSHL_SessId_tlast        => '1',           -- [TODO: Until SHELL I/F is compliant]
        siSHL_SessId_tvalid       => siSHL_Nts_Tcp_Meta_tvalid,
        siSHL_SessId_tready       => siSHL_Nts_Tcp_Meta_tready,
        ------------------------------------------------------
        -- SHELL / RxP Ctlr Flow Interfaces
        ------------------------------------------------------
        -- FPGA Receive Path (SHELL-->APP) ------- :
        ---- TCP Listen Request Stream 
        soSHL_LsnReq_tdata        => soSHL_Nts_Tcp_LsnReq_tdata,
        soSHL_LsnReq_tkeep        => open,          -- [TODO: Until SHELL I/F is compliant]
        soSHL_LsnReq_tlast        => open,          -- [TODO: Until SHELL I/F is compliant]
        soSHL_LsnReq_tvalid       => soSHL_Nts_Tcp_LsnReq_tvalid,
        soSHL_LsnReq_tready       => soSHL_Nts_Tcp_LsnReq_tready,
        ---- TCP Listen Stream 
        siSHL_LsnAck_tdata        => siSHL_Nts_Tcp_LsnAck_tdata,
        siSHL_LsnAck_tkeep        => '1',           -- [TODO: Until SHELL I/F is compliant] 
        siSHL_LsnAck_tlast        => '1',           -- [TODO: Until SHELL I/F is compliant]        
        siSHL_LsnAck_tvalid       => siSHL_Nts_Tcp_LsnAck_tvalid, 
        siSHL_LsnAck_tready       => siSHL_Nts_Tcp_LsnAck_tready,
        ------------------------------------------------------
        -- SHELL / TxP Data Interfaces
        ------------------------------------------------------
        ---- TCP Data Stream 
        soSHL_Data_tdata          => soSHL_Nts_Tcp_Data_tdata, 
        soSHL_Data_tkeep          => soSHL_Nts_Tcp_Data_tkeep, 
        soSHL_Data_tlast          => soSHL_Nts_Tcp_Data_tlast, 
        soSHL_Data_tvalid         => soSHL_Nts_Tcp_Data_tvalid,
        soSHL_Data_tready         => soSHL_Nts_Tcp_Data_tready,
        ---- TCP Metadata Stream 
        soSHL_SessId_tdata        => soSHL_Nts_Tcp_Meta_tdata,
        soSHL_SessId_tkeep        => open,          -- [TODO: Until SHELL I/F is compliant]
        soSHL_SessId_tlast        => open,          -- [TODO: Until SHELL I/F is compliant]        
        soSHL_SessId_tvalid       => soSHL_Nts_Tcp_Meta_tvalid,
        soSHL_SessId_tready       => soSHL_Nts_Tcp_Meta_tready,
        ---- TCP Data Status Stream 
        siSHL_DSts_V_tdata        => siSHL_Nts_Tcp_DSts_tdata,
        siSHL_DSts_V_tvalid       => siSHL_Nts_Tcp_DSts_tvalid,
        siSHL_DSts_V_tready       => siSHL_Nts_Tcp_DSts_tready,
        ------------------------------------------------------
        -- SHELL / TxP Ctlr Flow Interfaces
        ------------------------------------------------------
        -- FPGA Transmit Path (APP-->SHELL) ------
        ---- TCP Open Session Request Stream 
        soSHL_OpnReq_V_tdata      => soSHL_Nts_Tcp_OpnReq_tdata,
        soSHL_OpnReq_V_tvalid     => soSHL_Nts_Tcp_OpnReq_tvalid,
        soSHL_OpnReq_V_tready     => soSHL_Nts_Tcp_OpnReq_tready,
        ---- TCP Open Session Status Stream  
        siSHL_OpnRep_V_tdata      => siSHL_Nts_Tcp_OpnRep_tdata,  
        siSHL_OpnRep_V_tvalid     => siSHL_Nts_Tcp_OpnRep_tvalid,
        siSHL_OpnRep_V_tready     => siSHL_Nts_Tcp_OpnRep_tready,
        ---- TCP Close Request Stream 
        soSHL_ClsReq_tdata        => soSHL_Nts_Tcp_ClsReq_tdata,
        soSHL_ClsReq_tkeep        => open,        -- [TODO: Until SHELL I/F is compliant] 
        soSHL_ClsReq_tlast        => open,        -- [TODO: Until SHELL I/F is compliant]        
        soSHL_ClsReq_tvalid       => soSHL_Nts_Tcp_ClsReq_tvalid,
        soSHL_ClsReq_tready       => soSHL_Nts_Tcp_ClsReq_tready,
        ------------------------------------------------------
        -- TAF / Session Connect Id Interface
        ------------------------------------------------------
        poTAF_SConId_V           => sTSIF_TAF_SessConId,
        poTAF_SConId_V_ap_vld    => open
      ); -- End of: TcpShellInterface
  end generate;

  --################################################################################
  --#                                                                              #
  --#    #     #  ######  ###  #######                                             #
  --#    #     #  #        #   #                                                   #
  --#    #     #  #        #   #                                                   #
  --#    #     #  ######   #   ####                                                #
  --#    #     #       #   #   #                                                   #
  --#    #######  ######  ###  #                                                   #
  --#                                                                              #
  --################################################################################
  gUdpShellInterface : if cUDP_SIF_DEPRECATED_DIRECTIVES = true
    generate
      USIF : UdpShellInterface
        port map (
          ------------------------------------------------------
          -- From SHELL / Clock and Reset
          ------------------------------------------------------
          aclk                    => piSHL_156_25Clk,
          aresetn                 => not piSHL_Mmio_Ly7Rst,
          --------------------------------------------------------
          -- SHELL / Mmio Interface
          --------------------------------------------------------
          piSHL_Mmio_En_V         => piSHL_Mmio_Ly7En,
          --------------------------------------------------------
          -- SHELL / UDP Control Port Interfaces
          --------------------------------------------------------
          soSHL_LsnReq_tdata     => soSHL_Nts_Udp_LsnReq_tdata ,
          soSHL_LsnReq_tvalid    => soSHL_Nts_Udp_LsnReq_tvalid,
          soSHL_LsnReq_tready    => soSHL_Nts_Udp_LsnReq_tready,
          --
          siSHL_LsnRep_tdata     => siSHL_Nts_Udp_LsnRep_tdata ,
          siSHL_LsnRep_tvalid    => siSHL_Nts_Udp_LsnRep_tvalid,
          siSHL_LsnRep_tready    => siSHL_Nts_Udp_LsnRep_tready,
          --
          soSHL_ClsReq_tdata     => soSHL_Nts_Udp_ClsReq_tdata ,
          soSHL_ClsReq_tvalid    => soSHL_Nts_Udp_ClsReq_tvalid,
          soSHL_ClsReq_tready    => soSHL_Nts_Udp_ClsReq_tready,
          --
          siSHL_ClsRep_tdata     => siSHL_Nts_Udp_ClsRep_tdata ,
          siSHL_ClsRep_tvalid    => siSHL_Nts_Udp_ClsRep_tvalid,
          siSHL_ClsRep_tready    => siSHL_Nts_Udp_ClsRep_tready,
          --------------------------------------------------------
          -- SHELL / UDP Rx Data Interfaces
          --------------------------------------------------------
          siSHL_Data_tdata       => siSHL_Nts_Udp_Data_tdata,
          siSHL_Data_tkeep       => siSHL_Nts_Udp_Data_tkeep,       
          siSHL_Data_tlast       => siSHL_Nts_Udp_Data_tlast,
          siSHL_Data_tvalid      => siSHL_Nts_Udp_Data_tvalid,
          siSHL_Data_tready      => siSHL_Nts_Udp_Data_tready,
          --
          siSHL_Meta_tdata       => siSHL_Nts_Udp_Meta_tdata,
          siSHL_Meta_tvalid      => siSHL_Nts_Udp_Meta_tvalid,
          siSHL_Meta_tready      => siSHL_Nts_Udp_Meta_tready,
          --------------------------------------------------------
          -- SHELL / UDP Tx Data Interfaces
          --------------------------------------------------------
          soSHL_Data_tdata       => soSHL_Nts_Udp_Data_tdata,
          soSHL_Data_tkeep       => soSHL_Nts_Udp_Data_tkeep,       
          soSHL_Data_tlast       => soSHL_Nts_Udp_Data_tlast,
          soSHL_Data_tvalid      => soSHL_Nts_Udp_Data_tvalid,
          soSHL_Data_tready      => soSHL_Nts_Udp_Data_tready,
          --      
          soSHL_Meta_tdata       => soSHL_Nts_Udp_Meta_tdata,
          soSHL_Meta_tvalid      => soSHL_Nts_Udp_Meta_tvalid,
          soSHL_Meta_tready      => soSHL_Nts_Udp_Meta_tready,
          --
          soSHL_DLen_tdata       => soSHL_Nts_Udp_DLen_tdata,
          soSHL_DLen_tvalid      => soSHL_Nts_Udp_DLen_tvalid,
          soSHL_DLen_tready      => soSHL_Nts_Udp_DLen_tready,
          --------------------------------------------------------
          -- UAF / UDP Tx Data Interfaces
          --------------------------------------------------------
          siUAF_Data_tdata       => ssUAF_USIF_Data_tdata,
          siUAF_Data_tkeep       => ssUAF_USIF_Data_tkeep,
          siUAF_Data_tlast       => ssUAF_USIF_Data_tlast,
          siUAF_Data_tvalid      => ssUAF_USIF_Data_tvalid,
          siUAF_Data_tready      => ssUAF_USIF_Data_tready,
          -- 
          siUAF_Meta_tdata       => ssUAF_USIF_Meta_tdata,
          siUAF_Meta_tvalid      => ssUAF_USIF_Meta_tvalid,
          siUAF_Meta_tready      => ssUAF_USIF_Meta_tready,
          --
          siUAF_DLen_tdata       => ssUAF_USIF_DLen_tdata,
          siUAF_DLen_tvalid      => ssUAF_USIF_DLen_tvalid,
          siUAF_DLen_tready      => ssUAF_USIF_DLen_tready,
          --------------------------------------------------------
          -- UAF / UDP Rx Data Interfaces
          --------------------------------------------------------
          soUAF_Data_tdata       => ssUSIF_UAF_Data_tdata,
          soUAF_Data_tkeep       => ssUSIF_UAF_Data_tkeep,
          soUAF_Data_tlast       => ssUSIF_UAF_Data_tlast,
          soUAF_Data_tvalid      => ssUSIF_UAF_Data_tvalid,
          soUAF_Data_tready      => ssUSIF_UAF_Data_tready,
          --
          soUAF_Meta_tdata       => ssUSIF_UAF_Meta_tdata,
          soUAF_Meta_tvalid      => ssUSIF_UAF_Meta_tvalid,
          soUAF_Meta_tready      => ssUSIF_UAF_Meta_tready
        ); -- End-of: UdpShellInterface
  end generate;

  --################################################################################
  --#                                                                              #
  --#    #     #  #####    ######     #####                                        #
  --#    #     #  #    #   #     #   #     # #####   #####                         #
  --#    #     #  #     #  #     #   #     # #    #  #    #                        #
  --#    #     #  #     #  ######    ####### #####   #####                         #
  --#    #     #  #    #   #         #     # #       #                             #
  --#    #######  #####    #         #     # #       #                             #
  --#                                                                              #
  --################################################################################

  gUdpAppFlashDepre : if cUDP_APP_DEPRECATED_DIRECTIVES = true generate
   
    --==========================================================================
    --==  INST: UDP-APPLICATION_FLASH (UAF) for cFp_BringUp
    --==   This application implements a set of UDP-oriented tests. The [UAF]
    --==   connects to the SHELL via a UDP Shell Interface (USIF) block. The
    --==   main purpose of the [USIF] is to provide a placeholder for the 
    --==   opening of one or multiple listening port(s). The us of the [USIF] is
    --==   not a prerequisite, but it is provided here for sake of simplicity.
    --==========================================================================
    UAF : UdpApplicationFlash
      port map (
        ------------------------------------------------------
        -- From SHELL / Clock and Reset
        ------------------------------------------------------
        aclk                      => piSHL_156_25Clk,
        aresetn                   => not piSHL_Mmio_Ly7Rst,
        --------------------------------------------------------
        -- From SHELL / Mmio Interfaces
        --------------------------------------------------------      
        piSHL_Mmio_EchoCtrl_V => piSHL_Mmio_UdpEchoCtrl,
        --[TODO] piSHL_Mmio_PostDgmEn_V  => piSHL_Mmio_UdpPostDgmEn,
        --[TODO] piSHL_Mmio_CaptDgmEn_V  => piSHL_Mmio_UdpCaptDgmEn,
        --------------------------------------------------------
        -- From USIF / UDP Rx Data Interfaces
        --------------------------------------------------------
        siUSIF_Data_tdata     => ssUSIF_UAF_Data_tdata,
        siUSIF_Data_tkeep     => ssUSIF_UAF_Data_tkeep,
        siUSIF_Data_tlast     => ssUSIF_UAF_Data_tlast,
        siUSIF_Data_tvalid    => ssUSIF_UAF_Data_tvalid,
        siUSIF_Data_tready    => ssUSIF_UAF_Data_tready,
        --
        siUSIF_Meta_tdata     => ssUSIF_UAF_Meta_tdata,
        siUSIF_Meta_tvalid    => ssUSIF_UAF_Meta_tvalid,
        siUSIF_Meta_tready    => ssUSIF_UAF_Meta_tready,
        --------------------------------------------------------
        -- To USIF / UDP Tx Data Interfaces
        --------------------------------------------------------
        soUSIF_Data_tdata     => ssUAF_USIF_Data_tdata ,
        soUSIF_Data_tkeep     => ssUAF_USIF_Data_tkeep ,
        soUSIF_Data_tlast     => ssUAF_USIF_Data_tlast ,
        soUSIF_Data_tvalid    => ssUAF_USIF_Data_tvalid,
        soUSIF_Data_tready    => ssUAF_USIF_Data_tready,
        --
        soUSIF_Meta_tdata     => ssUAF_USIF_Meta_tdata ,
        soUSIF_Meta_tvalid    => ssUAF_USIF_Meta_tvalid,
        soUSIF_Meta_tready    => ssUAF_USIF_Meta_tready,
        --
        soUSIF_DLen_tdata     => ssUAF_USIF_DLen_tdata ,
        soUSIF_DLen_tvalid    => ssUAF_USIF_DLen_tvalid,
        soUSIF_DLen_tready    => ssUAF_USIF_DLen_tready
      );
    
  else generate
 
    --==========================================================================
    --==  INST: UDP-APPLICATION_FLASH for FMKU60
    --==   This version of the 'udp_app_flash' has the following interfaces:
    --==    - one bidirectionnal UDP data stream and one streaming MemoryPort. 
    --==========================================================================
    UAF : UdpApplicationFlashTodo
      port map (
        ------------------------------------------------------
        -- From SHELL / Clock and Reset
        ------------------------------------------------------
        ap_clk                    => piSHL_156_25Clk,
        ap_rst_n                  => not piSHL_Mmio_Ly7Rst,
        --------------------------------------------------------
        -- From SHELL / Mmio Interfaces
        --------------------------------------------------------      
        piSHL_Mmio_EchoCtrl_V => piSHL_Mmio_UdpEchoCtrl,
        --[TODO] piSHL_Mmio_PostDgmEn_V  => piSHL_Mmio_UdpPostDgmEn,
        --[TODO] piSHL_Mmio_CaptDgmEn_V  => piSHL_Mmio_UdpCaptDgmEn,
        --------------------------------------------------------
        -- From USIF / UDP Rx Data Interfaces
        --------------------------------------------------------
        siUSIF_Data_tdata     => ssUSIF_UAF_Data_tdata,
        siUSIF_Data_tkeep     => ssUSIF_UAF_Data_tkeep,
        siUSIF_Data_tlast     => ssUSIF_UAF_Data_tlast,
        siUSIF_Data_tvalid    => ssUSIF_UAF_Data_tvalid,
        siUSIF_Data_tready    => ssUSIF_UAF_Data_tready,
        --
        siUSIF_Meta_tdata     => ssUSIF_UAF_Meta_tdata,
        siUSIF_Meta_tvalid    => ssUSIF_UAF_Meta_tvalid,
        siUSIF_Meta_tready    => ssUSIF_UAF_Meta_tready,
        --------------------------------------------------------
        -- To USIF / UDP Tx Data Interfaces
        --------------------------------------------------------
        soUSIF_Data_tdata     => ssUAF_USIF_Data_tdata ,
        soUSIF_Data_tkeep     => ssUAF_USIF_Data_tkeep ,
        soUSIF_Data_tlast     => ssUAF_USIF_Data_tlast ,
        soUSIF_Data_tvalid    => ssUAF_USIF_Data_tvalid,
        soUSIF_Data_tready    => ssUAF_USIF_Data_tready,
        --
        soUSIF_Meta_tdata     => ssUAF_USIF_Meta_tdata ,
        soUSIF_Meta_tvalid    => ssUAF_USIF_Meta_tvalid,
        soUSIF_Meta_tready    => ssUAF_USIF_Meta_tready,
        --
        soUSIF_DLen_tdata     => ssUAF_USIF_DLen_tdata ,
        soUSIF_DLen_tvalid    => ssUAF_USIF_DLen_tvalid,
        soUSIF_DLen_tready    => ssUAF_USIF_DLen_tready
      );

  end generate;
  
  --################################################################################
  --#                                                                              #
  --#    #######    ####   ######     #####                                        #
  --#       #      #       #     #   #     # #####   #####                         #
  --#       #     #        #     #   #     # #    #  #    #                        #
  --#       #     #        ######    ####### #####   #####                         #
  --#       #      #       #         #     # #       #                             #
  --#       #       ####   #         #     # #       #                             #
  --#                                                                              #
  --################################################################################

  gTcpAppFlash : if cTCP_APP_DEPRECATED_DIRECTIVES = true generate
    
    --==========================================================================
    --==  INST: UDP-APPLICATION_FLASH for FMKU60
    --==   This version of the 'tcp_app_flash' has the following interfaces:
    --==    - one bidirectionnal TCP data stream and one streaming MemoryPort. 
    --==========================================================================
    TAF : TcpApplicationFlash
      port map (
        ------------------------------------------------------
        -- From SHELL / Clock and Reset
        ------------------------------------------------------
        aclk                  => piSHL_156_25Clk,
        aresetn               => not piSHL_Mmio_Ly7Rst,  --OBSOLETE not (piSHL_156_25Rst),
        -------------------- ------------------------------------
        -- From SHELL / Mmio  Interfaces
        -------------------- ------------------------------------       
        piSHL_MmioEchoCtrl_V     => piSHL_Mmio_TcpEchoCtrl,
        piSHL_MmioPostSegEn_V    => piSHL_Mmio_TcpPostSegEn,
        --[TODO] piSHL_MmioCaptSegEn_V  => piSHL_Mmio_TcpCaptSegEn,
        ------------------------------------------------------
        -- From TSIF / Session Connect Id Interface
        ------------------------------------------------------
        piTSIF_SConnectId_V      => sTSIF_TAF_SessConId,
        --------------------- -----------------------------------
        -- From SHELL / Tcp Data & Session Id Interfaces
        --------------------- -----------------------------------
        siSHL_Data_tdata      => ssTSIF_TAF_Data_tdata,
        siSHL_Data_tkeep      => ssTSIF_TAF_Data_tkeep,
        siSHL_Data_tlast      => ssTSIF_TAF_Data_tlast,
        siSHL_Data_tvalid     => ssTSIF_TAF_Data_tvalid,
        siSHL_Data_tready     => ssTSIF_TAF_Data_tready,
        --
        siSHL_SessId_tdata    => ssTSIF_TAF_Meta_tdata,
        siSHL_SessId_tvalid   => ssTSIF_TAF_Meta_tvalid,
        siSHL_SessId_tready   => ssTSIF_TAF_Meta_tready,
        --------------------- -----------------------------------
        -- To SHELL / Tcp Data & Session Id Interfaces
        --------------------- -----------------------------------
        soSHL_Data_tdata      => ssTAF_TSIF_Data_tdata,
        soSHL_Data_tkeep      => ssTAF_TSIF_Data_tkeep,
        soSHL_Data_tlast      => ssTAF_TSIF_Data_tlast,
        soSHL_Data_tvalid     => ssTAF_TSIF_Data_tvalid,
        soSHL_Data_tready     => ssTAF_TSIF_Data_tready,
        --
        soSHL_SessId_tdata    => ssTAF_TSIF_Meta_tdata,
        soSHL_SessId_tvalid   => ssTAF_TSIF_Meta_tvalid,
        soSHL_SessId_tready   => ssTAF_TSIF_Meta_tready
      );
    
  else generate

    --==========================================================================
    --==  INST: TCP-APPLICATION_FLASH for FMKU60
    --==   This version of the 'tcp_app_flash' has the following interfaces:
    --==    - one bidirectionnal TCP data stream and one streaming MemoryPort. 
    --==========================================================================
    TAF : TcpApplicationFlashTodo
      port map (
        ------------------------------------------------------
        -- From SHELL / Clock and Reset
        ------------------------------------------------------
        ap_clk                   => piSHL_156_25Clk,
        ap_rst_n                 => not (piSHL_Mmio_Ly7Rst),
        --------------------------------------------------------
        -- From SHELL / Mmio Interfaces
        --------------------------------------------------------       
        piSHL_MmioEchoCtrl_V     => piSHL_Mmio_TcpEchoCtrl,
        piSHL_MmioPostSegEn_V    => piSHL_Mmio_TcpPostSegEn,
        --[TODO] piSHL_MmioCaptSegEn  => piSHL_Mmio_TcpCaptSegEn,
        ------------------------------------------------------
        -- From TRIF / Session Connect Id Interface
        ------------------------------------------------------
        piTSIF_SConnectId_V      => sTSIF_TAF_SessConId,
        --------------------------------------------------------
        -- From SHELL / Tcp Interfaces
        --------------------------------------------------------
        siSHL_Data_tdata         => ssTSIF_TAF_Data_tdata,
        siSHL_Data_tkeep         => ssTSIF_TAF_Data_tkeep,
        siSHL_Data_tlast         => ssTSIF_TAF_Data_tlast,
        siSHL_Data_tvalid        => ssTSIF_TAF_Data_tvalid,
        siSHL_Data_tready        => ssTSIF_TAF_Data_tready,
        --
        siSHL_SessId_tdata       => ssTSIF_TAF_Meta_tdata,
        siSHL_SessId_tkeep       => (others=>'1'),             -- [TODO-ssTSIF_TAF_Meta_tkeep]
        siSHL_SessId_tlast       => '1',                       -- [TODO-ssTSIF_TAF_Meta_tlast]
        siSHL_SessId_tvalid      => ssTSIF_TAF_Meta_tvalid,
        siSHL_SessId_tready      => ssTSIF_TAF_Meta_tready,
        --------------------------------------------------------
        -- To SHELL / Tcp Data Interfaces
        --------------------------------------------------------
        soSHL_Data_tdata         => ssTAF_TSIF_Data_tdata,
        soSHL_Data_tkeep         => ssTAF_TSIF_Data_tkeep,
        soSHL_Data_tlast         => ssTAF_TSIF_Data_tlast,
        soSHL_Data_tvalid        => ssTAF_TSIF_Data_tvalid,
        soSHL_Data_tready        => ssTAF_TSIF_Data_tready,
        --
        soSHL_SessId_tdata       => ssTAF_TSIF_Meta_tdata,
        soSHL_SessId_tkeep       => open,                      -- [TODO-ssTAF_TSIF_Meta_tkeep]
        soSHL_SessId_tlast       => open,                      -- [TODO-ssTAF_TSIF_Meta_tlast]
        soSHL_SessId_tvalid      => ssTAF_TSIF_Meta_tvalid,
        soSHL_SessId_tready      => ssTAF_TSIF_Meta_tready
      );

  end generate;

   -- ========================================================================
   -- == Generation of a delayed reset for the MemTest core
   -- ==  [TODO: Can we get ret rid of this reset]
   -- ========================================================================
   process(piSHL_156_25Clk)
   begin
     if rising_edge(piSHL_156_25Clk) then
       if piSHL_156_25Rst = '1' then
         s156_25Rst_delayed <= '0';
         sRstDelayCounter <= (others => '0');
       else
        if unsigned(sRstDelayCounter) <= 20 then 
           s156_25Rst_delayed <= '1';
           sRstDelayCounter <= std_logic_vector(unsigned(sRstDelayCounter) + 1);
        else
           s156_25Rst_delayed <= '0';
         end if;
       end if;
     end if;
   end process;


  --################################################################################
  --#                                                                              #
  --#    #    #  ######  #    #  ######                         #####    ####      #
  --#    ##  ##  #       ##  ##    #    ###### ###### ######    #    #  #   ##     #
  --#    # ## #  #####   # ## #    #    #      #        #       #####   #  # #     #
  --#    #    #  #       #    #    #    ####   ######   #       #       # #  #     #
  --#    #    #  #       #    #    #    #           #   #       #       ##   #     #
  --#    #    #  ######  #    #    #    ###### ######   #       #        ####      #
  --#                                                                              #
  --################################################################################

  MEM_TEST: MemTestFlash
    port map(
      ------------------------------------------------------
      -- From SHELL / Clock and Reset
      ------------------------------------------------------
      ap_clk                     => piSHL_156_25Clk,
      ap_rst_n                   => not piSHL_Mmio_Ly7Rst,  --OBSOLETE not (piSHL_156_25Rst),
      ------------------------------------------------------
      -- BLock-Level I/O Protocol
      ------------------------------------------------------
      ap_start                   => '1',
      ap_done                    => open,
      ap_idle                    => open,
      ap_ready                   => open,
      ------------------------------------------------------
      -- From ROLE / Delayed Reset
      ------------------------------------------------------
      piSysReset_V               => fVectorize(s156_25Rst_delayed),
      piSysReset_V_ap_vld        => '1',
      --------------------------------------------------------
      -- From SHELL / Mmio Interfaces
      --------------------------------------------------------       
      piMMIO_diag_ctrl_V         => piSHL_Mmio_Mc1_MemTestCtrl,
      piMMIO_diag_ctrl_V_ap_vld  => '1',
      poMMIO_diag_stat_V         => poSHL_Mmio_Mc1_MemTestStat,
      poDebug_V                  => poSHL_Mmio_RdReg,
      --------------------------------------------------------
      -- SHELL / Mem / Mp0 Interface
      --------------------------------------------------------
      ---- Stream Read Command ---------
      soMemRdCmdP0_TDATA         => soSHL_Mem_Mp0_RdCmd_tdata,
      soMemRdCmdP0_TVALID        => soSHL_Mem_Mp0_RdCmd_tvalid,
      soMemRdCmdP0_TREADY        => soSHL_Mem_Mp0_RdCmd_tready,
      ---- Stream Read Status ----------
      siMemRdStsP0_TDATA         => siSHL_Mem_Mp0_RdSts_tdata,
      siMemRdStsP0_TVALID        => siSHL_Mem_Mp0_RdSts_tvalid,
      siMemRdStsP0_TREADY        => siSHL_Mem_Mp0_RdSts_tready,
      ---- Stream Read Data ------------    
      siMemReadP0_TDATA          => siSHL_Mem_Mp0_Read_tdata,
      siMemReadP0_TVALID         => siSHL_Mem_Mp0_Read_tvalid,
      siMemReadP0_TREADY         => siSHL_Mem_Mp0_Read_tready,
      siMemReadP0_TKEEP          => siSHL_Mem_Mp0_Read_tkeep,
      siMemReadP0_TLAST          => fVectorize(siSHL_Mem_Mp0_Read_tlast),
      ---- Stream Write Command --------     
      soMemWrCmdP0_TDATA         => soSHL_Mem_Mp0_WrCmd_tdata,
      soMemWrCmdP0_TVALID        => soSHL_Mem_Mp0_WrCmd_tvalid,
      soMemWrCmdP0_TREADY        => soSHL_Mem_Mp0_WrCmd_tready,
      ---- Stream Write Status ---------
      siMemWrStsP0_TDATA         => siSHL_Mem_Mp0_WrSts_tdata,
      siMemWrStsP0_TVALID        => siSHL_Mem_Mp0_WrSts_tvalid,
      siMemWrStsP0_TREADY        => siSHL_Mem_Mp0_WrSts_tready,
      ---- Stream Write Data ---------
      soMemWriteP0_TDATA         => soSHL_Mem_Mp0_Write_tdata,
      soMemWriteP0_TVALID        => soSHL_Mem_Mp0_Write_tvalid,
      soMemWriteP0_TREADY        => soSHL_Mem_Mp0_Write_tready,
      soMemWriteP0_TKEEP         => soSHL_Mem_Mp0_Write_tkeep,
      soMemWriteP0_TLAST         => sSHL_Mem_Mp0_Write_tlast
    ); -- End-of: MemTestFlash
    
    soSHL_Mem_Mp0_Write_tlast <= fScalarize(sSHL_Mem_Mp0_Write_tlast);
    
<<<<<<< HEAD
  --################################################################################
  --#                                                                              #
  --#    #    #  ######  #    #  ######                         #####     #        #
  --#    ##  ##  #       ##  ##    #    ###### ###### ######    #    #   ##        #
  --#    # ## #  #####   # ## #    #    #      #        #       #####   # #        #
  --#    #    #  #       #    #    #    ####   ######   #       #         #        #
  --#    #    #  #       #    #    #    #           #   #       #         #        #
  --#    #    #  ######  #    #    #    ###### ######   #       #       #####      #
  --#                                                                              #
  --################################################################################
  --------------------------------------------------------
  -- SHELL / Mem / Mp1 Interface
  --------------------------------------------------------
  ---- Memory Port #1 / S2MM-AXIS ------------------   
  ------ Stream Read Command ---------
  soSHL_Mem_Mp1_RdCmd_tdata           <= (others => '0');
  soSHL_Mem_Mp1_RdCmd_tvalid          <= '0';
  ------ Stream Read Status ----------
  siSHL_Mem_Mp1_RdSts_tready          <= '0';
  ------ Stream Data Input Channel ---
  siSHL_Mem_Mp1_Read_tready           <= '0';
  ----- Stream Write Command --------
  soSHL_Mem_Mp1_WrCmd_tdata           <= (others => '0');
  soSHL_Mem_Mp1_WrCmd_tvalid          <= '0';
  ------ Stream Write Status ---------
  siSHL_Mem_Mp1_WrSts_tready          <= '0';
  ------ Stream Data Output Channel --
  soSHL_Mem_Mp1_Write_tdata           <= (others => '0');
  soSHL_Mem_Mp1_Write_tkeep           <= (others => '0');
  soSHL_Mem_Mp1_Write_tlast           <= '0';
  soSHL_Mem_Mp1_Write_tvalid          <= '0';
=======
    --################################################################################
    --#                                                                              #
    --#    #    #  ######  #    #  ######                         #####     #        #
    --#    ##  ##  #       ##  ##    #    ###### ###### ######    #    #   ##        #
    --#    # ## #  #####   # ## #    #    #      #        #       #####   # #        #
    --#    #    #  #       #    #    #    ####   ######   #       #         #        #
    --#    #    #  #       #    #    #    #           #   #       #         #        #
    --#    #    #  ######  #    #    #    ###### ######   #       #       #####      #
    --#                                                                              #
    --################################################################################
     --------------------------------------------------------
     -- SHELL / Mem / Mp1 Interface
     --------------------------------------------------------

    moMEM_Mp1_AWVALID <= '0';
    moMEM_Mp1_WVALID  <= '0';
    moMEM_Mp1_BREADY  <= '0';
    moMEM_Mp1_ARVALID <= '0';
    moMEM_Mp1_RREADY  <= '0';

>>>>>>> 5df42f14

end architecture Flash;
<|MERGE_RESOLUTION|>--- conflicted
+++ resolved
@@ -21,29 +21,9 @@
 -- * Description : In cloudFPGA, the user application is referred to as a 'ROLE'    
 -- *    and is integrated along with a 'SHELL' that abstracts the HW components
 -- *    of the FPGA module. 
-<<<<<<< HEAD
 -- *    The current ROLE implements a set of TCP, UDP and DDR4 tests for the  
 -- *    bring-up of the FPGA module FMKU60. This ROLE is typically paired with
 -- *    SHELL 'Kale' by the cloudFPGA project 'cFp_BringUp'.
-=======
--- *    The current module contains the boot Flash application of the FPGA card
--- *    that is specified here as a 'ROLE'. Such a role is referred to as a
--- *    "superuser" role because it cannot be instantiated by a non-priviledged
--- *    cloudFPGA user. 
--- *
--- *    As the name of the entity indicates, this ROLE implements the following
--- *    interfaces with the SHELL:
--- *      - one UDP port interface (based on the AXI4-Stream interface), 
--- *      - one TCP port interface (based on the AXI4-Stream interface),
--- *      - two Memory Port interfaces (the first based on the MM2S and S2MM AXI4-Stream
--- *        interfaces described in PG022-AXI-DataMover; the second is an AXI4 Full).
--- *
--- * Parameters: None.
--- *
--- * Comments:
--- *  [FIXME] - Why is 'sROL_Shl_Nts0_Udp_Axis_tdata[63:0]' only active every 
--- *            second clock cycle?
->>>>>>> 5df42f14
 -- *
 -- *****************************************************************************
 
@@ -1696,39 +1676,6 @@
     
     soSHL_Mem_Mp0_Write_tlast <= fScalarize(sSHL_Mem_Mp0_Write_tlast);
     
-<<<<<<< HEAD
-  --################################################################################
-  --#                                                                              #
-  --#    #    #  ######  #    #  ######                         #####     #        #
-  --#    ##  ##  #       ##  ##    #    ###### ###### ######    #    #   ##        #
-  --#    # ## #  #####   # ## #    #    #      #        #       #####   # #        #
-  --#    #    #  #       #    #    #    ####   ######   #       #         #        #
-  --#    #    #  #       #    #    #    #           #   #       #         #        #
-  --#    #    #  ######  #    #    #    ###### ######   #       #       #####      #
-  --#                                                                              #
-  --################################################################################
-  --------------------------------------------------------
-  -- SHELL / Mem / Mp1 Interface
-  --------------------------------------------------------
-  ---- Memory Port #1 / S2MM-AXIS ------------------   
-  ------ Stream Read Command ---------
-  soSHL_Mem_Mp1_RdCmd_tdata           <= (others => '0');
-  soSHL_Mem_Mp1_RdCmd_tvalid          <= '0';
-  ------ Stream Read Status ----------
-  siSHL_Mem_Mp1_RdSts_tready          <= '0';
-  ------ Stream Data Input Channel ---
-  siSHL_Mem_Mp1_Read_tready           <= '0';
-  ----- Stream Write Command --------
-  soSHL_Mem_Mp1_WrCmd_tdata           <= (others => '0');
-  soSHL_Mem_Mp1_WrCmd_tvalid          <= '0';
-  ------ Stream Write Status ---------
-  siSHL_Mem_Mp1_WrSts_tready          <= '0';
-  ------ Stream Data Output Channel --
-  soSHL_Mem_Mp1_Write_tdata           <= (others => '0');
-  soSHL_Mem_Mp1_Write_tkeep           <= (others => '0');
-  soSHL_Mem_Mp1_Write_tlast           <= '0';
-  soSHL_Mem_Mp1_Write_tvalid          <= '0';
-=======
     --################################################################################
     --#                                                                              #
     --#    #    #  ######  #    #  ######                         #####     #        #
@@ -1749,6 +1696,5 @@
     moMEM_Mp1_ARVALID <= '0';
     moMEM_Mp1_RREADY  <= '0';
 
->>>>>>> 5df42f14
 
 end architecture Flash;
