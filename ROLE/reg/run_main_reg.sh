--- conflicted
+++ resolved
@@ -49,17 +49,10 @@
     exit_on_error 1
 fi
 
-<<<<<<< HEAD
-$usedRoleDir/reg/run_csim_reg.sh
-exit_on_error $? 
-
-$usedRoleDir/reg/run_cosim_reg.sh
-=======
 bash $usedRoleDir/reg/run_csim_reg.sh
 exit_on_error $? 
 
 bash  $usedRoleDir/reg/run_cosim_reg.sh
->>>>>>> 79121fe3
 exit_on_error $? 
 
 exit 0