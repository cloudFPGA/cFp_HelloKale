--- conflicted
+++ resolved
@@ -20,12 +20,8 @@
 CLEAN_TYPES = *.log *.jou *.str *.time
 
 
-<<<<<<< HEAD
 .PHONY: all clean src_based ip_based pr Role ShellSrc pr_full pr2 monolithic ensureNotMonolithic full_clean ensureMonolithic monolithic_incr save_mono_incr save_pr_incr pr_verify
 .PHONY: pr_full_mpi pr_only_mpi pr2_only_mpi monolithic_mpi monolithic_incr_mpi RoleMPItype RoleMPI2type RoleMPItypeSrc
-=======
-.PHONY: all clean src_based ip_based RoleFlash pr Role RoleIp ShellSrc pr_full pr2 monolithic ensureNotMonolithic full_clean ensureMonolithic monolithic_incr save_mono_incr save_pr_incr pr_verify
->>>>>>> 05ad6c99
 
 all: pr
 #all: src_based
@@ -51,22 +47,14 @@
 xpr: 
 	mkdir -p ./xpr/ 
 
-<<<<<<< HEAD
+RoleIp:
+	$(MAKE) -C $(ROLE_DIR)/$(USED_ROLE)/ ip
+
 #RoleFlash:
 #	$(MAKE) -C $(ROLE_DIR)/$@
 #
 #RoleFlash_V2:
 #	$(MAKE) -C $(ROLE_DIR)/$@
-=======
-RoleIp:
-	$(MAKE) -C $(ROLE_DIR)/$(USED_ROLE)/ ip
-
-RoleFlash:
-	$(MAKE) -C $(ROLE_DIR)/$@
-
-RoleFlash_V2:
-	$(MAKE) -C $(ROLE_DIR)/$@
->>>>>>> 05ad6c99
 
 ShellSrc:
 	$(MAKE) -C $(SHELL_DIR) full_src
@@ -123,13 +111,13 @@
 	$(error NOT YET IMPLEMENTED)
 
 #no ROLE, because Role is synthezied with sources!
-monolithic: ensureMonolithic ShellSrc RoleIp | xpr
+monolithic: ensureMonolithic ShellSrc | xpr
 	@echo "this project was startet without Black Box flow => until you clean up, there is no other flow possible" > ./xpr/.project_monolithic.lock
 	@#export usedRole=$(USED_ROLE); cd tcl; vivado -mode batch -source handle_vivado.tcl -notrace -log handle_vivado.log -tclargs -full_src -force -forceWithoutBB -role -create -synth -impl -bitgen
 	export usedRole=$(USED_ROLE); $(MAKE) -C ./tcl/ monolithic
 
 #no ROLE, because Role is synthezied with sources!
-monolithic_incr: ensureMonolithic ShellSrc RoleIp | xpr 
+monolithic_incr: ensureMonolithic ShellSrc | xpr 
 	@echo "this project was startet without Black Box flow => until you clean up, there is no other flow possible" > ./xpr/.project_monolithic.lock
 	export usedRole=$(USED_ROLE); $(MAKE) -C ./tcl/ monolithic_incr 
 
