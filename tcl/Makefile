
# *****************************************************************************
# *                            cloudFPGA
# *            All rights reserved -- Property of IBM
# *----------------------------------------------------------------------------
# * Created : Apr 2018
# * Authors : Francois Abel & Burkhard Ringlein 
# *
# * Description : A makefile to create a Vivado XPR project for the TopFlash 
# *               and to run the synthesis and implemenation steps.
# *
# * Usage:
# *  make	: Create, synthesize and implement the "topFMKU_Flash" design.
# *  make clean : Removes the previous XPR directory and starts a new project.  
# *
# ******************************************************************************


TOP_NAME = topFlash
ROLE_NAME_1 = RoleFlash
ROLE_NAME_2 = RoleFlash_V2
ifndef usedRole
	export usedRole=$(ROLE_NAME_1)
else
ROLE_NAME_1 = $(usedRole)
endif
ifndef usedRole2
	export usedRole2=$(ROLE_NAME_2)
else
ROLE_NAME_2 = $(usedRole2)
endif

SHELL_DIR =../../../SHELL/Shell_x1Udp_x1Tcp_x2Mp_x2Mc
ROLE_DIR =../../../ROLE

#IP_SHELL = ../../../IP/Shell/component.xml
XPR_PROJ = ../xpr/topFMKU60_Flash.xpr

MONO_LOCK = ../xpr/.project_monolithic.stamp

CLEAN_TYPES = *.log *.jou *.str

<<<<<<< HEAD
.PHONY: all clean full_src full_src_pr pr_verify full_src_pr_all basecmd monolithic monolithic_incr save_mono_incr full_src_pr_incr full_src_pr_2_incr finalcmd incrcmd
=======
.PHONY: all clean full_src full_src_pr pr_verify full_src_pr_all basecmd monolithic monolithic_incr save_mono_incr 
>>>>>>> d0e71897
all: full_src_pr


clean:
	rm -rf $(CLEAN_TYPES)


../dcps: 
	mkdir -p ../dcps 


basecmd:
	@/bin/echo -e "#!/bin/bash\nvivado -mode batch -source handle_vivado.tcl -notrace -log handle_vivado.log -tclargs -full_src -force \\" > .vivado_basecmd.sh
	@/bin/echo -e $(shell date) > start.date

finalcmd:
	@more +2 .vivado_basecmd.sh
	@/bin/echo -e "\n\ndate > end.date" >> .vivado_basecmd.sh
	@bash .vivado_basecmd.sh
	@rm .vivado_basecmd.sh

incrcmd:
	@/bin/echo -e " -use_incr \\" >> .vivado_basecmd.sh

full_src: basecmd ../dcps/4_$(TOP_NAME)_impl_$(usedRole).bit finalcmd

full_src_pr: basecmd ../dcps/4_$(TOP_NAME)_impl_$(usedRole)_pblock_ROLE_partial.bit finalcmd | ../dcps

pr_verify: 
	vivado -mode batch -source handle_vivado.tcl -notrace -log handle_vivado.log -tclargs -pr_verify

full_src_pr_2: basecmd ../dcps/4_$(TOP_NAME)_impl_$(usedRole2)_pblock_ROLE_partial.bit finalcmd | ../dcps

full_src_pr_all: basecmd ../dcps/4_$(TOP_NAME)_impl_$(usedRole)_pblock_ROLE_partial.bit ../dcps/4_$(TOP_NAME)_impl_$(usedRole2)_pblock_ROLE_partial.bit ../dcps/4_$(TOP_NAME)_impl_grey_box.bit finalcmd | ../dcps

full_src_pr_incr: basecmd ../dcps/4_$(TOP_NAME)_impl_$(usedRole)_pblock_ROLE_partial.bit incrcmd finalcmd | ../dcps

full_src_pr_2_incr: basecmd ../dcps/4_$(TOP_NAME)_impl_$(usedRole2)_pblock_ROLE_partial.bit incrcmd finalcmd | ../dcps

<<<<<<< HEAD
#monolithic
monolithic: basecmd | $(XPR_PROJ) ../dcps 
=======
monolithic: basecmd $(MONO_LOCK)
>>>>>>> d0e71897
	@/bin/echo -e "-forceWithoutBB -role -synth -impl -bitgen \\" >> .vivado_basecmd.sh
	@more +2 .vivado_basecmd.sh
	@/bin/echo -e "\n\ndate > end.date" >> .vivado_basecmd.sh
	@/bin/echo -e "echo \"last monolithic build was successfull at \" > $(MONO_LOCK)" >> .vivado_basecmd.sh
	@/bin/echo -e "date  >> $(MONO_LOCK)" >> .vivado_basecmd.sh
	@bash .vivado_basecmd.sh
	@rm .vivado_basecmd.sh

monolithic_incr: basecmd $(MONO_LOCK)
	@/bin/echo -e "-forceWithoutBB -role -synth -impl -bitgen -use_incr \\" >> .vivado_basecmd.sh
	@more +2 .vivado_basecmd.sh
	@/bin/echo -e "\n\ndate > end.date" >> .vivado_basecmd.sh
	@/bin/echo -e "echo \"last monolithic build was successfull at \" > $(MONO_LOCK)" >> .vivado_basecmd.sh
	@/bin/echo -e "date  >> $(MONO_LOCK)" >> .vivado_basecmd.sh
	@bash .vivado_basecmd.sh
	@rm .vivado_basecmd.sh

$(MONO_LOCK):  $(ROLE_DIR)/$(ROLE_NAME_1)/hdl/* | $(XPR_PROJ) ../dcps/
	@/bin/echo "-create -synth \\" >> .vivado_basecmd.sh


save_mono_incr: 
	@# no dependencies, vivado should better fail on itslef 
	vivado -mode batch -source handle_vivado.tcl -notrace -log handle_vivado.log -tclargs -role -forceWithoutBB -save_incr 


#without pr 
../dcps/4_$(TOP_NAME)_impl_$(usedRole).bit: ../dcps/2_$(TOP_NAME)_impl_$(usedRole)_complete.dcp
	@/bin/echo "-bitgen -role \\" >> .vivado_basecmd.sh
	rm -f $@

../dcps/2_$(TOP_NAME)_impl_$(usedRole)_complete.dcp: ../dcps/1_$(TOP_NAME)_linked.dcp
	@/bin/echo "-impl -role \\" >> .vivado_basecmd.sh
	rm -f $@

../dcps/1_$(TOP_NAME)_linked.dcp: ../dcps/0_$(TOP_NAME)_static_without_role.dcp  $(ROLE_DIR)/$(ROLE_NAME_1)/*.dcp
	@/bin/echo "-link -role \\" >> .vivado_basecmd.sh
	rm -f $@

#both
../dcps/0_$(TOP_NAME)_static_without_role.dcp: ../xdc ../hdl $(SHELL_DIR)/ip $(SHELL_DIR)/hdl | $(XPR_PROJ)
	@/bin/echo "-synth \\" >> .vivado_basecmd.sh
	rm -f $@

$(XPR_PROJ): ../xdc ../hdl $(SHELL_DIR)/ip $(SHELL_DIR)/hdl | ../dcps 
	@/bin/echo "-create -synth \\" >> .vivado_basecmd.sh

#with pr:
../dcps/4_$(TOP_NAME)_impl_$(usedRole)_pblock_ROLE_partial.bit: ../dcps/2_$(TOP_NAME)_impl_$(usedRole)_complete_pr.dcp 
	@/bin/echo "-bitgen -role -pr -pr_verify \\" >> .vivado_basecmd.sh 
	rm -f $@

../dcps/2_$(TOP_NAME)_impl_$(usedRole)_complete_pr.dcp: ../dcps/1_$(TOP_NAME)_linked_pr.dcp $(ROLE_DIR)/$(ROLE_NAME_1)/*.dcp
	@/bin/echo "-impl -role -pr \\" >> .vivado_basecmd.sh
	rm -f $@

../dcps/1_$(TOP_NAME)_linked_pr.dcp: ../dcps/0_$(TOP_NAME)_static_without_role.dcp $(ROLE_DIR)/$(ROLE_NAME_1)/*.dcp
	@/bin/echo "-link -role -pr \\" >> .vivado_basecmd.sh
	rm -f $@

../dcps/3_$(TOP_NAME)_STATIC.dcp: ../dcps/1_$(TOP_NAME)_linked_pr.dcp
	rm -f $@

../dcps/4_$(TOP_NAME)_impl_$(usedRole2)_pblock_ROLE_partial.bit: ../dcps/2_$(TOP_NAME)_impl_$(usedRole2)_complete_pr.dcp 
	@/bin/echo "-bitgen -pr -pr_verify -role2 \\" >> .vivado_basecmd.sh
	rm -f $@

../dcps/2_$(TOP_NAME)_impl_$(usedRole2)_complete_pr.dcp: ../dcps/3_$(TOP_NAME)_STATIC.dcp $(ROLE_DIR)/$(ROLE_NAME_1)/*.dcp
	@/bin/echo "-impl -pr -role2 \\" >> .vivado_basecmd.sh
	rm -f $@

../dcps/4_$(TOP_NAME)_impl_grey_box.bit: ../dcps/3_$(TOP_NAME)_static_with_grey_box.dcp
	@/bin/echo "-bitgen -role -pr -pr_grey \\" >> .vivado_basecmd.sh
	rm -f $@

../dcps/3_$(TOP_NAME)_static_with_grey_box.dcp: ../dcps/3_$(TOP_NAME)_STATIC.dcp
	@/bin/echo "-impl -role -pr -pr_grey \\" >> .vivado_basecmd.sh
	rm -f $@

#20180507: Does not work this way, because therefore we need to define how $(IP_SHELL) can be build
#$(XPR_PROJ): $(IP_SHELL)
#	rm -f run_project.log
#	rm -f vivado.jou
#	vivado -mode batch -source run_project.tcl -notrace -log run_project.log -tclargs -force 
<|MERGE_RESOLUTION|>--- conflicted
+++ resolved
@@ -40,11 +40,7 @@
 
 CLEAN_TYPES = *.log *.jou *.str
 
-<<<<<<< HEAD
 .PHONY: all clean full_src full_src_pr pr_verify full_src_pr_all basecmd monolithic monolithic_incr save_mono_incr full_src_pr_incr full_src_pr_2_incr finalcmd incrcmd
-=======
-.PHONY: all clean full_src full_src_pr pr_verify full_src_pr_all basecmd monolithic monolithic_incr save_mono_incr 
->>>>>>> d0e71897
 all: full_src_pr
 
 
@@ -69,6 +65,7 @@
 incrcmd:
 	@/bin/echo -e " -use_incr \\" >> .vivado_basecmd.sh
 
+
 full_src: basecmd ../dcps/4_$(TOP_NAME)_impl_$(usedRole).bit finalcmd
 
 full_src_pr: basecmd ../dcps/4_$(TOP_NAME)_impl_$(usedRole)_pblock_ROLE_partial.bit finalcmd | ../dcps
@@ -84,12 +81,9 @@
 
 full_src_pr_2_incr: basecmd ../dcps/4_$(TOP_NAME)_impl_$(usedRole2)_pblock_ROLE_partial.bit incrcmd finalcmd | ../dcps
 
-<<<<<<< HEAD
+
 #monolithic
-monolithic: basecmd | $(XPR_PROJ) ../dcps 
-=======
 monolithic: basecmd $(MONO_LOCK)
->>>>>>> d0e71897
 	@/bin/echo -e "-forceWithoutBB -role -synth -impl -bitgen \\" >> .vivado_basecmd.sh
 	@more +2 .vivado_basecmd.sh
 	@/bin/echo -e "\n\ndate > end.date" >> .vivado_basecmd.sh
