--- conflicted
+++ resolved
@@ -40,15 +40,10 @@
 
 CLEAN_TYPES = *.log *.jou *.str
 
-<<<<<<< HEAD
-.PHONY: all clean full_src full_src_pr pr_verify full_src_pr_all basecmd monolithic monolithic_incr save_mono_incr full_src_pr_incr full_src_pr_2_incr finalcmd incrcmd onlycmd 
-.PHONY: full_src_pr_only full_src_pr_2_only full_src_pr_2_incr_only full_src_pr_incr_only monolithic_incr_debug monolithic_debug debugcmd
-=======
 .PHONY: all clean full_src full_src_pr pr_verify full_src_pr_all monolithic monolithic_incr save_mono_incr full_src_pr_incr full_src_pr_2_incr 
 .PHONY: finalcmd incrcmd onlycmd basecmd monobasecmd monofinalcmd mpicmd
 .PHONY: full_src_pr_all_mpi monolithic_mpi monolithic_incr_mpi full_src_pr_only_mpi full_src_pr_2_only_mpi
-.PHONY: full_src_pr_only full_src_pr_2_only full_src_pr_2_incr_only full_src_pr_incr_only 
->>>>>>> e8ab3b9a
+.PHONY: full_src_pr_only full_src_pr_2_only full_src_pr_2_incr_only full_src_pr_incr_only  monolithic_incr_debug monolithic_debug debugcmd
 all: full_src_pr
 
 
@@ -76,13 +71,11 @@
 onlycmd:
 	@/bin/echo -e " -only_pr_bitgen \\" >> .vivado_basecmd.sh
 
-<<<<<<< HEAD
+mpicmd:
+	@/bin/echo -e " -useMPI \\" >> .vivado_basecmd.sh
+
 debugcmd:
 	@/bin/echo -e " -insert_ila \\" >> .vivado_basecmd.sh
-=======
-mpicmd:
-	@/bin/echo -e " -useMPI \\" >> .vivado_basecmd.sh
->>>>>>> e8ab3b9a
 
 full_src: basecmd ../dcps/4_$(TOP_NAME)_impl_$(usedRole).bit finalcmd
 
@@ -138,32 +131,6 @@
 	@bash .vivado_basecmd.sh
 	@rm .vivado_basecmd.sh
 
-<<<<<<< HEAD
-
-#TODO: merge with ngl_develop version
-monolithic_incr_debug: basecmd debugcmd $(MONO_LOCK)
-	@/bin/echo -e "-forceWithoutBB -role -synth -impl -bitgen -use_incr \\" >> .vivado_basecmd.sh
-	@more +2 .vivado_basecmd.sh
-	@/bin/echo -e "\n\ndate > end.date" >> .vivado_basecmd.sh
-	@/bin/echo -e "echo \"last monolithic build was successfull at \" > $(MONO_LOCK)" >> .vivado_basecmd.sh
-	@/bin/echo -e "date  >> $(MONO_LOCK)" >> .vivado_basecmd.sh
-	@bash .vivado_basecmd.sh
-	@rm .vivado_basecmd.sh
-
-
-monolithic_debug: basecmd debugcmd $(MONO_LOCK)
-	@/bin/echo -e "-forceWithoutBB -role -synth -impl -bitgen \\" >> .vivado_basecmd.sh
-	@more +2 .vivado_basecmd.sh
-	@/bin/echo -e "\n\ndate > end.date" >> .vivado_basecmd.sh
-	@/bin/echo -e "echo \"last monolithic build was successfull at \" > $(MONO_LOCK)" >> .vivado_basecmd.sh
-	@/bin/echo -e "date  >> $(MONO_LOCK)" >> .vivado_basecmd.sh
-	@bash .vivado_basecmd.sh
-	@rm .vivado_basecmd.sh
-
-
-$(MONO_LOCK):  $(ROLE_DIR)/$(ROLE_NAME_1)/hdl/* | $(XPR_PROJ) ../dcps/
-	@/bin/echo "-create -synth \\" >> .vivado_basecmd.sh
-=======
 monolithic: monobasecmd $(MONO_LOCK) monofinalcmd
 
 monolithic_incr: monobasecmd $(MONO_LOCK) incrcmd monofinalcmd
@@ -171,8 +138,10 @@
 monolithic_mpi: monobasecmd $(MONO_LOCK) mpicmd monofinalcmd
 
 monolithic_incr_mpi: monobasecmd $(MONO_LOCK) incrcmd mpicmd monofinalcmd
->>>>>>> e8ab3b9a
-
+
+monolithic_incr_debug: monobasecmd debugcmd $(MONO_LOCK) monofinalcmd
+
+monolithic_debug: basecmd debugcmd $(MONO_LOCK) monofinalcmd
 
 save_mono_incr: 
 	@# no dependencies, vivado should better fail on itslef 
@@ -197,6 +166,7 @@
 	@/bin/echo "-synth \\" >> .vivado_basecmd.sh
 	rm -f $@
 
+#$(XPR_PROJ): ../xdc ../hdl $(SHELL_DIR)/ip $(SHELL_DIR)/hdl | ../dcps 
 $(XPR_PROJ): ../xdc ../hdl $(SHELL_DIR)/ip $(SHELL_DIR)/hdl $(SHELL_DIR)/Shell*.v | ../dcps 
 	@/bin/echo "-create -synth \\" >> .vivado_basecmd.sh
 
